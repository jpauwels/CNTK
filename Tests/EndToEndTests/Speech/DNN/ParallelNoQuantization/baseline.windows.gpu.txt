CPU info:
    CPU Model Name: Intel(R) Xeon(R) CPU E5-2630 v2 @ 2.60GHz
    Hardware threads: 24
    Total Memory: 268381192 kB
-------------------------------------------------------------------
=== Running C:\Program Files\Microsoft MPI\Bin\/mpiexec.exe -n 3 C:\jenkins\workspace\CNTK-Test-Windows-W2\x64\release\cntk.exe configFile=C:\jenkins\workspace\CNTK-Test-Windows-W2\Tests\EndToEndTests\Speech\DNN/cntk.cntk currentDirectory=C:\jenkins\workspace\CNTK-Test-Windows-W2\Tests\EndToEndTests\Speech\Data RunDir=C:\Users\svcphil\AppData\Local\Temp\cntk-test-20160816030048.672180\Speech\DNN_ParallelNoQuantization@release_gpu DataDir=C:\jenkins\workspace\CNTK-Test-Windows-W2\Tests\EndToEndTests\Speech\Data ConfigDir=C:\jenkins\workspace\CNTK-Test-Windows-W2\Tests\EndToEndTests\Speech\DNN OutputDir=C:\Users\svcphil\AppData\Local\Temp\cntk-test-20160816030048.672180\Speech\DNN_ParallelNoQuantization@release_gpu DeviceId=0 timestamping=true numCPUThreads=8 stderr=C:\Users\svcphil\AppData\Local\Temp\cntk-test-20160816030048.672180\Speech\DNN_ParallelNoQuantization@release_gpu/stderr
-------------------------------------------------------------------
Build info: 

		Built time: Aug 16 2016 02:54:53
		Last modified date: Fri Aug 12 05:31:21 2016
		Build type: Release
		Build target: GPU
		With 1bit-SGD: no
		Math lib: mkl
		CUDA_PATH: C:\Program Files\NVIDIA GPU Computing Toolkit\CUDA\v7.5
		CUB_PATH: c:\src\cub-1.4.1
		CUDNN_PATH: c:\NVIDIA\cudnn-4.0\cuda
		Build Branch: HEAD
		Build SHA1: 026b1e772b963461e189f8f00aa7ed6951298f84
		Built by svcphil on Philly-Pool3
		Build Path: c:\Jenkins\workspace\CNTK-Build-Windows\Source\CNTK\
-------------------------------------------------------------------
Changed current directory to C:\jenkins\workspace\CNTK-Test-Windows-W2\Tests\EndToEndTests\Speech\Data
MPIWrapper: initializing MPI
-------------------------------------------------------------------
Build info: 

		Built time: Aug 16 2016 02:54:53
		Last modified date: Fri Aug 12 05:31:21 2016
		Build type: Release
		Build target: GPU
		With 1bit-SGD: no
		Math lib: mkl
		CUDA_PATH: C:\Program Files\NVIDIA GPU Computing Toolkit\CUDA\v7.5
		CUB_PATH: c:\src\cub-1.4.1
		CUDNN_PATH: c:\NVIDIA\cudnn-4.0\cuda
		Build Branch: HEAD
		Build SHA1: 026b1e772b963461e189f8f00aa7ed6951298f84
		Built by svcphil on Philly-Pool3
		Build Path: c:\Jenkins\workspace\CNTK-Build-Windows\Source\CNTK\
-------------------------------------------------------------------
Changed current directory to C:\jenkins\workspace\CNTK-Test-Windows-W2\Tests\EndToEndTests\Speech\Data
MPIWrapper: initializing MPI
-------------------------------------------------------------------
Build info: 

		Built time: Aug 16 2016 02:54:53
		Last modified date: Fri Aug 12 05:31:21 2016
		Build type: Release
		Build target: GPU
		With 1bit-SGD: no
		Math lib: mkl
		CUDA_PATH: C:\Program Files\NVIDIA GPU Computing Toolkit\CUDA\v7.5
		CUB_PATH: c:\src\cub-1.4.1
		CUDNN_PATH: c:\NVIDIA\cudnn-4.0\cuda
		Build Branch: HEAD
		Build SHA1: 026b1e772b963461e189f8f00aa7ed6951298f84
		Built by svcphil on Philly-Pool3
		Build Path: c:\Jenkins\workspace\CNTK-Build-Windows\Source\CNTK\
-------------------------------------------------------------------
Changed current directory to C:\jenkins\workspace\CNTK-Test-Windows-W2\Tests\EndToEndTests\Speech\Data
MPIWrapper: initializing MPI
ping [requestnodes (before change)]: 3 nodes pinging each other
ping [requestnodes (before change)]: 3 nodes pinging each other
ping [requestnodes (before change)]: 3 nodes pinging each other
ping [requestnodes (before change)]: all 3 nodes responded
requestnodes [MPIWrapper]: using 3 out of 3 MPI nodes (3 requested); we (2) are in (participating)
ping [requestnodes (before change)]: all 3 nodes responded
ping [requestnodes (before change)]: all 3 nodes responded
ping [requestnodes (after change)]: 3 nodes pinging each other
requestnodes [MPIWrapper]: using 3 out of 3 MPI nodes (3 requested); we (1) are in (participating)
requestnodes [MPIWrapper]: using 3 out of 3 MPI nodes (3 requested); we (0) are in (participating)
ping [requestnodes (after change)]: 3 nodes pinging each other
ping [requestnodes (after change)]: 3 nodes pinging each other
ping [requestnodes (after change)]: all 3 nodes responded
ping [requestnodes (after change)]: all 3 nodes responded
ping [requestnodes (after change)]: all 3 nodes responded
mpihelper: we are cog 2 in a gearbox of 3
mpihelper: we are cog 1 in a gearbox of 3
mpihelper: we are cog 0 in a gearbox of 3
ping [mpihelper]: 3 nodes pinging each other
ping [mpihelper]: 3 nodes pinging each other
ping [mpihelper]: 3 nodes pinging each other
ping [mpihelper]: all 3 nodes responded
ping [mpihelper]: all 3 nodes responded
ping [mpihelper]: all 3 nodes responded
MPI Rank 0: 08/16/2016 03:03:09: Redirecting stderr to file C:\Users\svcphil\AppData\Local\Temp\cntk-test-20160816030048.672180\Speech\DNN_ParallelNoQuantization@release_gpu/stderr_speechTrain.logrank0
MPI Rank 0: 08/16/2016 03:03:09: -------------------------------------------------------------------
MPI Rank 0: 08/16/2016 03:03:09: Build info: 
MPI Rank 0: 
MPI Rank 0: 08/16/2016 03:03:09: 		Built time: Aug 16 2016 02:54:53
MPI Rank 0: 08/16/2016 03:03:09: 		Last modified date: Fri Aug 12 05:31:21 2016
MPI Rank 0: 08/16/2016 03:03:09: 		Build type: Release
MPI Rank 0: 08/16/2016 03:03:09: 		Build target: GPU
MPI Rank 0: 08/16/2016 03:03:09: 		With 1bit-SGD: no
MPI Rank 0: 08/16/2016 03:03:09: 		Math lib: mkl
MPI Rank 0: 08/16/2016 03:03:09: 		CUDA_PATH: C:\Program Files\NVIDIA GPU Computing Toolkit\CUDA\v7.5
MPI Rank 0: 08/16/2016 03:03:09: 		CUB_PATH: c:\src\cub-1.4.1
MPI Rank 0: 08/16/2016 03:03:09: 		CUDNN_PATH: c:\NVIDIA\cudnn-4.0\cuda
MPI Rank 0: 08/16/2016 03:03:09: 		Build Branch: HEAD
MPI Rank 0: 08/16/2016 03:03:09: 		Build SHA1: 026b1e772b963461e189f8f00aa7ed6951298f84
MPI Rank 0: 08/16/2016 03:03:09: 		Built by svcphil on Philly-Pool3
MPI Rank 0: 08/16/2016 03:03:09: 		Build Path: c:\Jenkins\workspace\CNTK-Build-Windows\Source\CNTK\
MPI Rank 0: 08/16/2016 03:03:09: -------------------------------------------------------------------
MPI Rank 0: 08/16/2016 03:03:11: -------------------------------------------------------------------
MPI Rank 0: 08/16/2016 03:03:11: GPU info:
MPI Rank 0: 
MPI Rank 0: 08/16/2016 03:03:11: 		Device[0]: cores = 2880; computeCapability = 3.5; type = "GeForce GTX 780 Ti"; memory = 3072 MB
MPI Rank 0: 08/16/2016 03:03:11: 		Device[1]: cores = 2880; computeCapability = 3.5; type = "GeForce GTX 780 Ti"; memory = 3072 MB
MPI Rank 0: 08/16/2016 03:03:11: 		Device[2]: cores = 2880; computeCapability = 3.5; type = "GeForce GTX 780 Ti"; memory = 3072 MB
MPI Rank 0: 08/16/2016 03:03:11: 		Device[3]: cores = 2880; computeCapability = 3.5; type = "GeForce GTX 780 Ti"; memory = 3072 MB
MPI Rank 0: 08/16/2016 03:03:11: -------------------------------------------------------------------
MPI Rank 0: 
MPI Rank 0: 08/16/2016 03:03:11: Running on DPHAIM-22 at 2016/08/16 03:03:11
MPI Rank 0: 08/16/2016 03:03:11: Command line: 
MPI Rank 0: C:\jenkins\workspace\CNTK-Test-Windows-W2\x64\release\cntk.exe  configFile=C:\jenkins\workspace\CNTK-Test-Windows-W2\Tests\EndToEndTests\Speech\DNN/cntk.cntk  currentDirectory=C:\jenkins\workspace\CNTK-Test-Windows-W2\Tests\EndToEndTests\Speech\Data  RunDir=C:\Users\svcphil\AppData\Local\Temp\cntk-test-20160816030048.672180\Speech\DNN_ParallelNoQuantization@release_gpu  DataDir=C:\jenkins\workspace\CNTK-Test-Windows-W2\Tests\EndToEndTests\Speech\Data  ConfigDir=C:\jenkins\workspace\CNTK-Test-Windows-W2\Tests\EndToEndTests\Speech\DNN  OutputDir=C:\Users\svcphil\AppData\Local\Temp\cntk-test-20160816030048.672180\Speech\DNN_ParallelNoQuantization@release_gpu  DeviceId=0  timestamping=true  numCPUThreads=8  stderr=C:\Users\svcphil\AppData\Local\Temp\cntk-test-20160816030048.672180\Speech\DNN_ParallelNoQuantization@release_gpu/stderr
MPI Rank 0: 
MPI Rank 0: 
MPI Rank 0: 
MPI Rank 0: 08/16/2016 03:03:11: >>>>>>>>>>>>>>>>>>>> RAW CONFIG (VARIABLES NOT RESOLVED) >>>>>>>>>>>>>>>>>>>>
MPI Rank 0: 08/16/2016 03:03:11: precision = "float"
MPI Rank 0: command = speechTrain
MPI Rank 0: deviceId = $DeviceId$
MPI Rank 0: parallelTrain = true
MPI Rank 0: speechTrain = [
MPI Rank 0:     action = "train"
MPI Rank 0:     modelPath = "$RunDir$/models/cntkSpeech.dnn"
MPI Rank 0:     deviceId = $DeviceId$
MPI Rank 0:     traceLevel = 1
MPI Rank 0:     SimpleNetworkBuilder = [
MPI Rank 0:         layerSizes = 363:512:512:132
MPI Rank 0:         trainingCriterion = "CrossEntropyWithSoftmax"
MPI Rank 0:         evalCriterion = "ClassificationError"
MPI Rank 0:         layerTypes = "Sigmoid"
MPI Rank 0:         initValueScale = 1.0
MPI Rank 0:         applyMeanVarNorm = true
MPI Rank 0:         uniformInit = true
MPI Rank 0:         needPrior = true
MPI Rank 0:     ]
MPI Rank 0:     ExperimentalNetworkBuilder = [    // the same as above but with BS. Not active; activate by commenting out the SimpleNetworkBuilder entry above
MPI Rank 0:         layerSizes = 363:512:512:132
MPI Rank 0:         trainingCriterion = 'CE'
MPI Rank 0:         evalCriterion = 'Err'
MPI Rank 0:         applyMeanVarNorm = true
MPI Rank 0:         L = Length(layerSizes)-1    // number of model layers
MPI Rank 0:         features = Input(layerSizes[0], 1, tag='feature') ; labels = Input(layerSizes[Length(layerSizes)-1], 1, tag='label')
MPI Rank 0:         featNorm = if applyMeanVarNorm
MPI Rank 0:                    then MeanVarNorm(features)
MPI Rank 0:                    else features
MPI Rank 0:         layers[layer:1..L-1] = if layer > 1
MPI Rank 0:                                then SBFF(layers[layer-1].Eh, layerSizes[layer], layerSizes[layer-1])
MPI Rank 0:                                else SBFF(featNorm, layerSizes[layer], layerSizes[layer-1])
MPI Rank 0:         outLayer = BFF(layers[L-1].Eh, layerSizes[L], layerSizes[L-1])
MPI Rank 0:         outZ = outLayer.z        // + PastValue(layerSizes[L], 1, outLayer.z)
MPI Rank 0:         CE = if trainingCriterion == 'CE'
MPI Rank 0:              then CrossEntropyWithSoftmax(labels, outZ, tag='criterion')
MPI Rank 0:              else Fail('unknown trainingCriterion ' + trainingCriterion)
MPI Rank 0:         Err = if evalCriterion == 'Err' then
MPI Rank 0:               ClassificationError(labels, outZ, tag='evaluation')
MPI Rank 0:               else Fail('unknown evalCriterion ' + evalCriterion)
MPI Rank 0:         logPrior = LogPrior(labels)
MPI Rank 0:         // TODO: how to add a tag to an infix operation?
MPI Rank 0:         ScaledLogLikelihood = Minus (outZ, logPrior, tag='output')
MPI Rank 0:     ]
MPI Rank 0:     SGD = [
MPI Rank 0:         epochSize = 20480
MPI Rank 0:         minibatchSize = 64:256:1024
MPI Rank 0:         learningRatesPerMB = 1.0:0.5:0.1
MPI Rank 0:         numMBsToShowResult = 10
MPI Rank 0:         momentumPerMB = 0.9:0.656119
MPI Rank 0:         dropoutRate = 0.0
MPI Rank 0:         maxEpochs = 3
MPI Rank 0:         keepCheckPointFiles = true
MPI Rank 0:         clippingThresholdPerSample = 1#INF
MPI Rank 0:         ParallelTrain = [
MPI Rank 0:             parallelizationMethod = "DataParallelSGD"
MPI Rank 0:             distributedMBReading = true
MPI Rank 0:             DataParallelSGD = [
MPI Rank 0:                 gradientBits = 32
MPI Rank 0:             ]
MPI Rank 0:         ]
MPI Rank 0:         AutoAdjust = [
MPI Rank 0:             reduceLearnRateIfImproveLessThan = 0
MPI Rank 0:             loadBestModel = true
MPI Rank 0:             increaseLearnRateIfImproveMoreThan = 1000000000
MPI Rank 0:             learnRateDecreaseFactor = 0.5
MPI Rank 0:             learnRateIncreaseFactor = 1.382
MPI Rank 0:             autoAdjustLR = "adjustAfterEpoch"
MPI Rank 0:         ]
MPI Rank 0:     ]
MPI Rank 0:     reader = [
MPI Rank 0:         readerType = "HTKMLFReader"
MPI Rank 0:         readMethod = "blockRandomize"
MPI Rank 0:         miniBatchMode = "partial"
MPI Rank 0:         randomize = "auto"
MPI Rank 0:         verbosity = 0
MPI Rank 0:         useMersenneTwisterRand=true
MPI Rank 0:         features = [
MPI Rank 0:             dim = 363
MPI Rank 0:             type = "real"
MPI Rank 0:             scpFile = "glob_0000.scp"
MPI Rank 0:         ]
MPI Rank 0:         labels = [
MPI Rank 0:             mlfFile = "$DataDir$/glob_0000.mlf"
MPI Rank 0:             labelMappingFile = "$DataDir$/state.list"
MPI Rank 0:             labelDim = 132
MPI Rank 0:             labelType = "category"
MPI Rank 0:         ]
MPI Rank 0:     ]
MPI Rank 0: ]
MPI Rank 0: currentDirectory=C:\jenkins\workspace\CNTK-Test-Windows-W2\Tests\EndToEndTests\Speech\Data
MPI Rank 0: RunDir=C:\Users\svcphil\AppData\Local\Temp\cntk-test-20160816030048.672180\Speech\DNN_ParallelNoQuantization@release_gpu
MPI Rank 0: DataDir=C:\jenkins\workspace\CNTK-Test-Windows-W2\Tests\EndToEndTests\Speech\Data
MPI Rank 0: ConfigDir=C:\jenkins\workspace\CNTK-Test-Windows-W2\Tests\EndToEndTests\Speech\DNN
MPI Rank 0: OutputDir=C:\Users\svcphil\AppData\Local\Temp\cntk-test-20160816030048.672180\Speech\DNN_ParallelNoQuantization@release_gpu
MPI Rank 0: DeviceId=0
MPI Rank 0: timestamping=true
MPI Rank 0: numCPUThreads=8
MPI Rank 0: stderr=C:\Users\svcphil\AppData\Local\Temp\cntk-test-20160816030048.672180\Speech\DNN_ParallelNoQuantization@release_gpu/stderr
MPI Rank 0: 
MPI Rank 0: 08/16/2016 03:03:11: <<<<<<<<<<<<<<<<<<<< RAW CONFIG (VARIABLES NOT RESOLVED)  <<<<<<<<<<<<<<<<<<<<
MPI Rank 0: 
MPI Rank 0: 08/16/2016 03:03:11: >>>>>>>>>>>>>>>>>>>> RAW CONFIG WITH ALL VARIABLES RESOLVED >>>>>>>>>>>>>>>>>>>>
MPI Rank 0: 08/16/2016 03:03:11: precision = "float"
MPI Rank 0: command = speechTrain
MPI Rank 0: deviceId = 0
MPI Rank 0: parallelTrain = true
MPI Rank 0: speechTrain = [
MPI Rank 0:     action = "train"
MPI Rank 0:     modelPath = "C:\Users\svcphil\AppData\Local\Temp\cntk-test-20160816030048.672180\Speech\DNN_ParallelNoQuantization@release_gpu/models/cntkSpeech.dnn"
MPI Rank 0:     deviceId = 0
MPI Rank 0:     traceLevel = 1
MPI Rank 0:     SimpleNetworkBuilder = [
MPI Rank 0:         layerSizes = 363:512:512:132
MPI Rank 0:         trainingCriterion = "CrossEntropyWithSoftmax"
MPI Rank 0:         evalCriterion = "ClassificationError"
MPI Rank 0:         layerTypes = "Sigmoid"
MPI Rank 0:         initValueScale = 1.0
MPI Rank 0:         applyMeanVarNorm = true
MPI Rank 0:         uniformInit = true
MPI Rank 0:         needPrior = true
MPI Rank 0:     ]
MPI Rank 0:     ExperimentalNetworkBuilder = [    // the same as above but with BS. Not active; activate by commenting out the SimpleNetworkBuilder entry above
MPI Rank 0:         layerSizes = 363:512:512:132
MPI Rank 0:         trainingCriterion = 'CE'
MPI Rank 0:         evalCriterion = 'Err'
MPI Rank 0:         applyMeanVarNorm = true
MPI Rank 0:         L = Length(layerSizes)-1    // number of model layers
MPI Rank 0:         features = Input(layerSizes[0], 1, tag='feature') ; labels = Input(layerSizes[Length(layerSizes)-1], 1, tag='label')
MPI Rank 0:         featNorm = if applyMeanVarNorm
MPI Rank 0:                    then MeanVarNorm(features)
MPI Rank 0:                    else features
MPI Rank 0:         layers[layer:1..L-1] = if layer > 1
MPI Rank 0:                                then SBFF(layers[layer-1].Eh, layerSizes[layer], layerSizes[layer-1])
MPI Rank 0:                                else SBFF(featNorm, layerSizes[layer], layerSizes[layer-1])
MPI Rank 0:         outLayer = BFF(layers[L-1].Eh, layerSizes[L], layerSizes[L-1])
MPI Rank 0:         outZ = outLayer.z        // + PastValue(layerSizes[L], 1, outLayer.z)
MPI Rank 0:         CE = if trainingCriterion == 'CE'
MPI Rank 0:              then CrossEntropyWithSoftmax(labels, outZ, tag='criterion')
MPI Rank 0:              else Fail('unknown trainingCriterion ' + trainingCriterion)
MPI Rank 0:         Err = if evalCriterion == 'Err' then
MPI Rank 0:               ClassificationError(labels, outZ, tag='evaluation')
MPI Rank 0:               else Fail('unknown evalCriterion ' + evalCriterion)
MPI Rank 0:         logPrior = LogPrior(labels)
MPI Rank 0:         // TODO: how to add a tag to an infix operation?
MPI Rank 0:         ScaledLogLikelihood = Minus (outZ, logPrior, tag='output')
MPI Rank 0:     ]
MPI Rank 0:     SGD = [
MPI Rank 0:         epochSize = 20480
MPI Rank 0:         minibatchSize = 64:256:1024
MPI Rank 0:         learningRatesPerMB = 1.0:0.5:0.1
MPI Rank 0:         numMBsToShowResult = 10
MPI Rank 0:         momentumPerMB = 0.9:0.656119
MPI Rank 0:         dropoutRate = 0.0
MPI Rank 0:         maxEpochs = 3
MPI Rank 0:         keepCheckPointFiles = true
MPI Rank 0:         clippingThresholdPerSample = 1#INF
MPI Rank 0:         ParallelTrain = [
MPI Rank 0:             parallelizationMethod = "DataParallelSGD"
MPI Rank 0:             distributedMBReading = true
MPI Rank 0:             DataParallelSGD = [
MPI Rank 0:                 gradientBits = 32
MPI Rank 0:             ]
MPI Rank 0:         ]
MPI Rank 0:         AutoAdjust = [
MPI Rank 0:             reduceLearnRateIfImproveLessThan = 0
MPI Rank 0:             loadBestModel = true
MPI Rank 0:             increaseLearnRateIfImproveMoreThan = 1000000000
MPI Rank 0:             learnRateDecreaseFactor = 0.5
MPI Rank 0:             learnRateIncreaseFactor = 1.382
MPI Rank 0:             autoAdjustLR = "adjustAfterEpoch"
MPI Rank 0:         ]
MPI Rank 0:     ]
MPI Rank 0:     reader = [
MPI Rank 0:         readerType = "HTKMLFReader"
MPI Rank 0:         readMethod = "blockRandomize"
MPI Rank 0:         miniBatchMode = "partial"
MPI Rank 0:         randomize = "auto"
MPI Rank 0:         verbosity = 0
MPI Rank 0:         useMersenneTwisterRand=true
MPI Rank 0:         features = [
MPI Rank 0:             dim = 363
MPI Rank 0:             type = "real"
MPI Rank 0:             scpFile = "glob_0000.scp"
MPI Rank 0:         ]
MPI Rank 0:         labels = [
MPI Rank 0:             mlfFile = "C:\jenkins\workspace\CNTK-Test-Windows-W2\Tests\EndToEndTests\Speech\Data/glob_0000.mlf"
MPI Rank 0:             labelMappingFile = "C:\jenkins\workspace\CNTK-Test-Windows-W2\Tests\EndToEndTests\Speech\Data/state.list"
MPI Rank 0:             labelDim = 132
MPI Rank 0:             labelType = "category"
MPI Rank 0:         ]
MPI Rank 0:     ]
MPI Rank 0: ]
MPI Rank 0: currentDirectory=C:\jenkins\workspace\CNTK-Test-Windows-W2\Tests\EndToEndTests\Speech\Data
MPI Rank 0: RunDir=C:\Users\svcphil\AppData\Local\Temp\cntk-test-20160816030048.672180\Speech\DNN_ParallelNoQuantization@release_gpu
MPI Rank 0: DataDir=C:\jenkins\workspace\CNTK-Test-Windows-W2\Tests\EndToEndTests\Speech\Data
MPI Rank 0: ConfigDir=C:\jenkins\workspace\CNTK-Test-Windows-W2\Tests\EndToEndTests\Speech\DNN
MPI Rank 0: OutputDir=C:\Users\svcphil\AppData\Local\Temp\cntk-test-20160816030048.672180\Speech\DNN_ParallelNoQuantization@release_gpu
MPI Rank 0: DeviceId=0
MPI Rank 0: timestamping=true
MPI Rank 0: numCPUThreads=8
MPI Rank 0: stderr=C:\Users\svcphil\AppData\Local\Temp\cntk-test-20160816030048.672180\Speech\DNN_ParallelNoQuantization@release_gpu/stderr
MPI Rank 0: 
MPI Rank 0: 08/16/2016 03:03:11: <<<<<<<<<<<<<<<<<<<< RAW CONFIG WITH ALL VARIABLES RESOLVED <<<<<<<<<<<<<<<<<<<<
MPI Rank 0: 
MPI Rank 0: 08/16/2016 03:03:11: >>>>>>>>>>>>>>>>>>>> PROCESSED CONFIG WITH ALL VARIABLES RESOLVED >>>>>>>>>>>>>>>>>>>>
MPI Rank 0: configparameters: cntk.cntk:command=speechTrain
MPI Rank 0: configparameters: cntk.cntk:ConfigDir=C:\jenkins\workspace\CNTK-Test-Windows-W2\Tests\EndToEndTests\Speech\DNN
MPI Rank 0: configparameters: cntk.cntk:currentDirectory=C:\jenkins\workspace\CNTK-Test-Windows-W2\Tests\EndToEndTests\Speech\Data
MPI Rank 0: configparameters: cntk.cntk:DataDir=C:\jenkins\workspace\CNTK-Test-Windows-W2\Tests\EndToEndTests\Speech\Data
MPI Rank 0: configparameters: cntk.cntk:deviceId=0
MPI Rank 0: configparameters: cntk.cntk:numCPUThreads=8
MPI Rank 0: configparameters: cntk.cntk:OutputDir=C:\Users\svcphil\AppData\Local\Temp\cntk-test-20160816030048.672180\Speech\DNN_ParallelNoQuantization@release_gpu
MPI Rank 0: configparameters: cntk.cntk:parallelTrain=true
MPI Rank 0: configparameters: cntk.cntk:precision=float
MPI Rank 0: configparameters: cntk.cntk:RunDir=C:\Users\svcphil\AppData\Local\Temp\cntk-test-20160816030048.672180\Speech\DNN_ParallelNoQuantization@release_gpu
MPI Rank 0: configparameters: cntk.cntk:speechTrain=[
MPI Rank 0:     action = "train"
MPI Rank 0:     modelPath = "C:\Users\svcphil\AppData\Local\Temp\cntk-test-20160816030048.672180\Speech\DNN_ParallelNoQuantization@release_gpu/models/cntkSpeech.dnn"
MPI Rank 0:     deviceId = 0
MPI Rank 0:     traceLevel = 1
MPI Rank 0:     SimpleNetworkBuilder = [
MPI Rank 0:         layerSizes = 363:512:512:132
MPI Rank 0:         trainingCriterion = "CrossEntropyWithSoftmax"
MPI Rank 0:         evalCriterion = "ClassificationError"
MPI Rank 0:         layerTypes = "Sigmoid"
MPI Rank 0:         initValueScale = 1.0
MPI Rank 0:         applyMeanVarNorm = true
MPI Rank 0:         uniformInit = true
MPI Rank 0:         needPrior = true
MPI Rank 0:     ]
MPI Rank 0:     ExperimentalNetworkBuilder = [    // the same as above but with BS. Not active; activate by commenting out the SimpleNetworkBuilder entry above
MPI Rank 0:         layerSizes = 363:512:512:132
MPI Rank 0:         trainingCriterion = 'CE'
MPI Rank 0:         evalCriterion = 'Err'
MPI Rank 0:         applyMeanVarNorm = true
MPI Rank 0:         L = Length(layerSizes)-1    // number of model layers
MPI Rank 0:         features = Input(layerSizes[0], 1, tag='feature') ; labels = Input(layerSizes[Length(layerSizes)-1], 1, tag='label')
MPI Rank 0:         featNorm = if applyMeanVarNorm
MPI Rank 0:                    then MeanVarNorm(features)
MPI Rank 0:                    else features
MPI Rank 0:         layers[layer:1..L-1] = if layer > 1
MPI Rank 0:                                then SBFF(layers[layer-1].Eh, layerSizes[layer], layerSizes[layer-1])
MPI Rank 0:                                else SBFF(featNorm, layerSizes[layer], layerSizes[layer-1])
MPI Rank 0:         outLayer = BFF(layers[L-1].Eh, layerSizes[L], layerSizes[L-1])
MPI Rank 0:         outZ = outLayer.z        // + PastValue(layerSizes[L], 1, outLayer.z)
MPI Rank 0:         CE = if trainingCriterion == 'CE'
MPI Rank 0:              then CrossEntropyWithSoftmax(labels, outZ, tag='criterion')
MPI Rank 0:              else Fail('unknown trainingCriterion ' + trainingCriterion)
MPI Rank 0:         Err = if evalCriterion == 'Err' then
MPI Rank 0:               ClassificationError(labels, outZ, tag='evaluation')
MPI Rank 0:               else Fail('unknown evalCriterion ' + evalCriterion)
MPI Rank 0:         logPrior = LogPrior(labels)
MPI Rank 0:         // TODO: how to add a tag to an infix operation?
MPI Rank 0:         ScaledLogLikelihood = Minus (outZ, logPrior, tag='output')
MPI Rank 0:     ]
MPI Rank 0:     SGD = [
MPI Rank 0:         epochSize = 20480
MPI Rank 0:         minibatchSize = 64:256:1024
MPI Rank 0:         learningRatesPerMB = 1.0:0.5:0.1
MPI Rank 0:         numMBsToShowResult = 10
MPI Rank 0:         momentumPerMB = 0.9:0.656119
MPI Rank 0:         dropoutRate = 0.0
MPI Rank 0:         maxEpochs = 3
MPI Rank 0:         keepCheckPointFiles = true
MPI Rank 0:         clippingThresholdPerSample = 1#INF
MPI Rank 0:         ParallelTrain = [
MPI Rank 0:             parallelizationMethod = "DataParallelSGD"
MPI Rank 0:             distributedMBReading = true
MPI Rank 0:             DataParallelSGD = [
MPI Rank 0:                 gradientBits = 32
MPI Rank 0:             ]
MPI Rank 0:         ]
MPI Rank 0:         AutoAdjust = [
MPI Rank 0:             reduceLearnRateIfImproveLessThan = 0
MPI Rank 0:             loadBestModel = true
MPI Rank 0:             increaseLearnRateIfImproveMoreThan = 1000000000
MPI Rank 0:             learnRateDecreaseFactor = 0.5
MPI Rank 0:             learnRateIncreaseFactor = 1.382
MPI Rank 0:             autoAdjustLR = "adjustAfterEpoch"
MPI Rank 0:         ]
MPI Rank 0:     ]
MPI Rank 0:     reader = [
MPI Rank 0:         readerType = "HTKMLFReader"
MPI Rank 0:         readMethod = "blockRandomize"
MPI Rank 0:         miniBatchMode = "partial"
MPI Rank 0:         randomize = "auto"
MPI Rank 0:         verbosity = 0
MPI Rank 0:         useMersenneTwisterRand=true
MPI Rank 0:         features = [
MPI Rank 0:             dim = 363
MPI Rank 0:             type = "real"
MPI Rank 0:             scpFile = "glob_0000.scp"
MPI Rank 0:         ]
MPI Rank 0:         labels = [
MPI Rank 0:             mlfFile = "C:\jenkins\workspace\CNTK-Test-Windows-W2\Tests\EndToEndTests\Speech\Data/glob_0000.mlf"
MPI Rank 0:             labelMappingFile = "C:\jenkins\workspace\CNTK-Test-Windows-W2\Tests\EndToEndTests\Speech\Data/state.list"
MPI Rank 0:             labelDim = 132
MPI Rank 0:             labelType = "category"
MPI Rank 0:         ]
MPI Rank 0:     ]
MPI Rank 0: ]
MPI Rank 0: 
MPI Rank 0: configparameters: cntk.cntk:stderr=C:\Users\svcphil\AppData\Local\Temp\cntk-test-20160816030048.672180\Speech\DNN_ParallelNoQuantization@release_gpu/stderr
MPI Rank 0: configparameters: cntk.cntk:timestamping=true
MPI Rank 0: 08/16/2016 03:03:11: <<<<<<<<<<<<<<<<<<<< PROCESSED CONFIG WITH ALL VARIABLES RESOLVED <<<<<<<<<<<<<<<<<<<<
MPI Rank 0: 08/16/2016 03:03:11: Commands: speechTrain
MPI Rank 0: 08/16/2016 03:03:11: Precision = "float"
MPI Rank 0: 08/16/2016 03:03:11: Using 8 CPU threads.
MPI Rank 0: 08/16/2016 03:03:11: CNTKModelPath: C:\Users\svcphil\AppData\Local\Temp\cntk-test-20160816030048.672180\Speech\DNN_ParallelNoQuantization@release_gpu/models/cntkSpeech.dnn
MPI Rank 0: 08/16/2016 03:03:11: CNTKCommandTrainInfo: speechTrain : 3
MPI Rank 0: 08/16/2016 03:03:11: CNTKCommandTrainInfo: CNTKNoMoreCommands_Total : 3
MPI Rank 0: 
MPI Rank 0: 08/16/2016 03:03:11: ##############################################################################
MPI Rank 0: 08/16/2016 03:03:11: #                                                                            #
MPI Rank 0: 08/16/2016 03:03:11: # Action "train"                                                             #
MPI Rank 0: 08/16/2016 03:03:11: #                                                                            #
MPI Rank 0: 08/16/2016 03:03:11: ##############################################################################
MPI Rank 0: 
MPI Rank 0: 08/16/2016 03:03:11: CNTKCommandTrainBegin: speechTrain
MPI Rank 0: SimpleNetworkBuilder Using GPU 0
MPI Rank 0: reading script file glob_0000.scp ... 948 entries
MPI Rank 0: total 132 state names in state list C:\jenkins\workspace\CNTK-Test-Windows-W2\Tests\EndToEndTests\Speech\Data/state.list
MPI Rank 0: htkmlfreader: reading MLF file C:\jenkins\workspace\CNTK-Test-Windows-W2\Tests\EndToEndTests\Speech\Data/glob_0000.mlf ... total 948 entries
MPI Rank 0: ...............................................................................................feature set 0: 252734 frames in 948 out of 948 utterances
MPI Rank 0: label set 0: 129 classes
MPI Rank 0: minibatchutterancesource: 948 utterances grouped into 3 chunks, av. chunk size: 316.0 utterances, 84244.7 frames
MPI Rank 0: 
MPI Rank 0: 08/16/2016 03:03:11: Creating virgin network.
MPI Rank 0: Node 'W0' (LearnableParameter operation): Initializing Parameter[512 x 363] <- 0.000000.
MPI Rank 0: Node 'W0' (LearnableParameter operation): Initializing Parameter[512 x 363] <- uniform(seed=1, range=0.050000*1.000000, onCPU=false).
MPI Rank 0: Microsoft::MSR::CNTK::GPUMatrix<ElemType>::SetUniformRandomValue (GPU): creating curand object with seed 1, sizeof(ElemType)==4
MPI Rank 0: Node 'B0' (LearnableParameter operation): Initializing Parameter[512 x 1] <- 0.000000.
MPI Rank 0: Node 'B0' (LearnableParameter operation): Initializing Parameter[512 x 1] <- 0.000000.
MPI Rank 0: Node 'W1' (LearnableParameter operation): Initializing Parameter[512 x 512] <- 0.000000.
MPI Rank 0: Node 'W1' (LearnableParameter operation): Initializing Parameter[512 x 512] <- uniform(seed=2, range=0.050000*1.000000, onCPU=false).
MPI Rank 0: Node 'B1' (LearnableParameter operation): Initializing Parameter[512 x 1] <- 0.000000.
MPI Rank 0: Node 'B1' (LearnableParameter operation): Initializing Parameter[512 x 1] <- 0.000000.
MPI Rank 0: Node 'W2' (LearnableParameter operation): Initializing Parameter[132 x 512] <- 0.000000.
MPI Rank 0: Node 'W2' (LearnableParameter operation): Initializing Parameter[132 x 512] <- uniform(seed=3, range=0.050000*1.000000, onCPU=false).
MPI Rank 0: Node 'B2' (LearnableParameter operation): Initializing Parameter[132 x 1] <- 0.000000.
MPI Rank 0: Node 'B2' (LearnableParameter operation): Initializing Parameter[132 x 1] <- 0.000000.
MPI Rank 0: 
MPI Rank 0: Post-processing network...
MPI Rank 0: 
MPI Rank 0: 7 roots:
MPI Rank 0: 	CrossEntropyWithSoftmax = CrossEntropyWithSoftmax()
MPI Rank 0: 	EvalClassificationError = ClassificationError()
MPI Rank 0: 	InvStdOfFeatures = InvStdDev()
MPI Rank 0: 	MeanOfFeatures = Mean()
MPI Rank 0: 	PosteriorProb = Softmax()
MPI Rank 0: 	Prior = Mean()
MPI Rank 0: 	ScaledLogLikelihood = Minus()
MPI Rank 0: 
MPI Rank 0: Validating network. 25 nodes to process in pass 1.
MPI Rank 0: 
MPI Rank 0: Validating --> labels = InputValue() :  -> [132 x *]
MPI Rank 0: Validating --> W2 = LearnableParameter() :  -> [132 x 512]
MPI Rank 0: Validating --> W1 = LearnableParameter() :  -> [512 x 512]
MPI Rank 0: Validating --> W0 = LearnableParameter() :  -> [512 x 363]
MPI Rank 0: Validating --> features = InputValue() :  -> [363 x *]
MPI Rank 0: Validating --> MeanOfFeatures = Mean (features) : [363 x *] -> [363]
MPI Rank 0: Validating --> InvStdOfFeatures = InvStdDev (features) : [363 x *] -> [363]
MPI Rank 0: Validating --> MVNormalizedFeatures = PerDimMeanVarNormalization (features, MeanOfFeatures, InvStdOfFeatures) : [363 x *], [363], [363] -> [363 x *]
MPI Rank 0: Validating --> W0*features = Times (W0, MVNormalizedFeatures) : [512 x 363], [363 x *] -> [512 x *]
MPI Rank 0: Validating --> B0 = LearnableParameter() :  -> [512 x 1]
MPI Rank 0: Validating --> W0*features+B0 = Plus (W0*features, B0) : [512 x *], [512 x 1] -> [512 x 1 x *]
MPI Rank 0: Validating --> H1 = Sigmoid (W0*features+B0) : [512 x 1 x *] -> [512 x 1 x *]
MPI Rank 0: Validating --> W1*H1 = Times (W1, H1) : [512 x 512], [512 x 1 x *] -> [512 x 1 x *]
MPI Rank 0: Validating --> B1 = LearnableParameter() :  -> [512 x 1]
MPI Rank 0: Validating --> W1*H1+B1 = Plus (W1*H1, B1) : [512 x 1 x *], [512 x 1] -> [512 x 1 x *]
MPI Rank 0: Validating --> H2 = Sigmoid (W1*H1+B1) : [512 x 1 x *] -> [512 x 1 x *]
MPI Rank 0: Validating --> W2*H1 = Times (W2, H2) : [132 x 512], [512 x 1 x *] -> [132 x 1 x *]
MPI Rank 0: Validating --> B2 = LearnableParameter() :  -> [132 x 1]
MPI Rank 0: Validating --> HLast = Plus (W2*H1, B2) : [132 x 1 x *], [132 x 1] -> [132 x 1 x *]
MPI Rank 0: Validating --> CrossEntropyWithSoftmax = CrossEntropyWithSoftmax (labels, HLast) : [132 x *], [132 x 1 x *] -> [1]
MPI Rank 0: Validating --> EvalClassificationError = ClassificationError (labels, HLast) : [132 x *], [132 x 1 x *] -> [1]
MPI Rank 0: Validating --> PosteriorProb = Softmax (HLast) : [132 x 1 x *] -> [132 x 1 x *]
MPI Rank 0: Validating --> Prior = Mean (labels) : [132 x *] -> [132]
MPI Rank 0: Validating --> LogOfPrior = Log (Prior) : [132] -> [132]
MPI Rank 0: Validating --> ScaledLogLikelihood = Minus (HLast, LogOfPrior) : [132 x 1 x *], [132] -> [132 x 1 x *]
MPI Rank 0: 
MPI Rank 0: Validating network. 17 nodes to process in pass 2.
MPI Rank 0: 
MPI Rank 0: 
MPI Rank 0: Validating network, final pass.
MPI Rank 0: 
MPI Rank 0: 
MPI Rank 0: 
MPI Rank 0: 12 out of 25 nodes do not share the minibatch layout with the input data.
MPI Rank 0: 
MPI Rank 0: Post-processing network complete.
MPI Rank 0: 
MPI Rank 0: 08/16/2016 03:03:12: Created model with 25 nodes on GPU 0.
MPI Rank 0: 
MPI Rank 0: 08/16/2016 03:03:12: Training criterion node(s):
MPI Rank 0: 08/16/2016 03:03:12: 	CrossEntropyWithSoftmax = CrossEntropyWithSoftmax
MPI Rank 0: 
<<<<<<< HEAD
MPI Rank 0: 05/03/2016 14:22:48: 	EvalClassificationError = ClassificationError
=======
MPI Rank 0: 08/16/2016 03:03:12: Evaluation criterion node(s):
MPI Rank 0: 08/16/2016 03:03:12: 	EvalErrorPrediction = ErrorPrediction
>>>>>>> 8493f118
MPI Rank 0: 
MPI Rank 0: 
MPI Rank 0: Allocating matrices for forward and/or backward propagation.
MPI Rank 0: 
MPI Rank 0: Memory Sharing: Out of 40 matrices, 19 are shared as 8, and 21 are not shared.
MPI Rank 0: 
MPI Rank 0: 	{ H2 : [512 x 1 x *]
MPI Rank 0: 	  W1*H1 : [512 x 1 x *] (gradient) }
MPI Rank 0: 	{ HLast : [132 x 1 x *]
MPI Rank 0: 	  W2 : [132 x 512] (gradient) }
MPI Rank 0: 	{ B1 : [512 x 1] (gradient)
MPI Rank 0: 	  H2 : [512 x 1 x *] (gradient)
MPI Rank 0: 	  HLast : [132 x 1 x *] (gradient) }
MPI Rank 0: 	{ B0 : [512 x 1] (gradient)
MPI Rank 0: 	  H1 : [512 x 1 x *] (gradient)
MPI Rank 0: 	  W1*H1+B1 : [512 x 1 x *] (gradient)
MPI Rank 0: 	  W2*H1 : [132 x 1 x *] }
MPI Rank 0: 	{ H1 : [512 x 1 x *]
MPI Rank 0: 	  W0*features : [512 x *] (gradient) }
MPI Rank 0: 	{ W0*features+B0 : [512 x 1 x *] (gradient)
MPI Rank 0: 	  W1*H1 : [512 x 1 x *] }
MPI Rank 0: 	{ W0 : [512 x 363] (gradient)
MPI Rank 0: 	  W0*features+B0 : [512 x 1 x *] }
MPI Rank 0: 	{ W1 : [512 x 512] (gradient)
MPI Rank 0: 	  W1*H1+B1 : [512 x 1 x *] }
MPI Rank 0: 
MPI Rank 0: 
MPI Rank 0: 08/16/2016 03:03:12: Training 516740 parameters in 6 out of 6 parameter tensors and 15 nodes with gradient:
MPI Rank 0: 
<<<<<<< HEAD
MPI Rank 0: 0000000000000000: {[EvalClassificationError Gradient[1]] [InvStdOfFeatures Gradient[363]] [LogOfPrior Gradient[132]] [MVNormalizedFeatures Gradient[363 x *]] [MeanOfFeatures Gradient[363]] [PosteriorProb Gradient[132 x 1 x *]] [PosteriorProb Value[132 x 1 x *]] [Prior Gradient[132]] [ScaledLogLikelihood Gradient[132 x 1 x *]] [features Gradient[363 x *]] [labels Gradient[132 x *]] }
MPI Rank 0: 0000003A23EF8440: {[features Value[363 x *]] }
MPI Rank 0: 0000003A443BB3C0: {[B0 Value[512 x 1]] }
MPI Rank 0: 0000003A443BBC80: {[W1 Value[512 x 512]] }
MPI Rank 0: 0000003A443BBD20: {[B1 Value[512 x 1]] }
MPI Rank 0: 0000003A443BC9A0: {[MeanOfFeatures Value[363]] }
MPI Rank 0: 0000003A443BCA40: {[InvStdOfFeatures Value[363]] }
MPI Rank 0: 0000003A443BCEA0: {[W0 Value[512 x 363]] }
MPI Rank 0: 0000003A44C9DE30: {[CrossEntropyWithSoftmax Gradient[1]] }
MPI Rank 0: 0000003A44C9DED0: {[W2*H1 Gradient[132 x 1 x *]] }
MPI Rank 0: 0000003A44C9DF70: {[W0 Gradient[512 x 363]] [W0*features+B0 Value[512 x 1 x *]] }
MPI Rank 0: 0000003A44C9E150: {[B2 Value[132 x 1]] }
MPI Rank 0: 0000003A44C9E330: {[ScaledLogLikelihood Value[132 x 1 x *]] }
MPI Rank 0: 0000003A44C9E3D0: {[CrossEntropyWithSoftmax Value[1]] }
MPI Rank 0: 0000003A44C9E470: {[LogOfPrior Value[132]] }
MPI Rank 0: 0000003A44C9E510: {[B0 Gradient[512 x 1]] [H1 Gradient[512 x 1 x *]] [W1*H1+B1 Gradient[512 x 1 x *]] [W2*H1 Value[132 x 1 x *]] }
MPI Rank 0: 0000003A44C9E650: {[B2 Gradient[132 x 1]] }
MPI Rank 0: 0000003A44C9E830: {[Prior Value[132]] }
MPI Rank 0: 0000003A44C9E8D0: {[HLast Value[132 x 1 x *]] [W2 Gradient[132 x 512]] }
MPI Rank 0: 0000003A44C9E970: {[H1 Value[512 x 1 x *]] [W0*features Gradient[512 x *]] }
MPI Rank 0: 0000003A44C9EAB0: {[B1 Gradient[512 x 1]] [H2 Gradient[512 x 1 x *]] [HLast Gradient[132 x 1 x *]] }
MPI Rank 0: 0000003A44C9EC90: {[EvalClassificationError Value[1]] }
MPI Rank 0: 0000003A44C9F230: {[MVNormalizedFeatures Value[363 x *]] }
MPI Rank 0: 0000003A44C9F2D0: {[W0*features+B0 Gradient[512 x 1 x *]] [W1*H1 Value[512 x 1 x *]] }
MPI Rank 0: 0000003A44C9F4B0: {[W0*features Value[512 x *]] }
MPI Rank 0: 0000003A44C9F550: {[W2 Value[132 x 512]] }
MPI Rank 0: 0000003A44C9F870: {[W1 Gradient[512 x 512]] [W1*H1+B1 Value[512 x 1 x *]] }
MPI Rank 0: 0000003A44C9F9B0: {[labels Value[132 x *]] }
MPI Rank 0: 0000003A44C9FA50: {[H2 Value[512 x 1 x *]] [W1*H1 Gradient[512 x 1 x *]] }
=======
MPI Rank 0: 08/16/2016 03:03:12: 	Node 'B0' (LearnableParameter operation) : [512 x 1]
MPI Rank 0: 08/16/2016 03:03:12: 	Node 'B1' (LearnableParameter operation) : [512 x 1]
MPI Rank 0: 08/16/2016 03:03:12: 	Node 'B2' (LearnableParameter operation) : [132 x 1]
MPI Rank 0: 08/16/2016 03:03:12: 	Node 'W0' (LearnableParameter operation) : [512 x 363]
MPI Rank 0: 08/16/2016 03:03:12: 	Node 'W1' (LearnableParameter operation) : [512 x 512]
MPI Rank 0: 08/16/2016 03:03:12: 	Node 'W2' (LearnableParameter operation) : [132 x 512]
>>>>>>> 8493f118
MPI Rank 0: 
MPI Rank 0: 
MPI Rank 0: 08/16/2016 03:03:12: Precomputing --> 3 PreCompute nodes found.
MPI Rank 0: 
MPI Rank 0: 08/16/2016 03:03:12: 	MeanOfFeatures = Mean()
MPI Rank 0: 08/16/2016 03:03:12: 	InvStdOfFeatures = InvStdDev()
MPI Rank 0: 08/16/2016 03:03:12: 	Prior = Mean()
MPI Rank 0: minibatchiterator: epoch 0: frames [0..252734] (first utterance at frame 0), data subset 0 of 1, with 1 datapasses
MPI Rank 0: requiredata: determined feature kind as 33-dimensional 'USER' with frame shift 10.0 ms
MPI Rank 0: 
MPI Rank 0: 08/16/2016 03:03:15: Precomputing --> Completed.
MPI Rank 0: 
MPI Rank 0: 
MPI Rank 0: 08/16/2016 03:03:17: Starting Epoch 1: learning rate per sample = 0.015625  effective momentum = 0.900000  momentum as time constant = 607.4 samples
MPI Rank 0: minibatchiterator: epoch 0: frames [0..20480] (first utterance at frame 0), data subset 0 of 3, with 1 datapasses
MPI Rank 0: 
<<<<<<< HEAD
MPI Rank 0: 05/03/2016 14:22:52: Starting minibatch loop, DataParallelSGD training (MyRank = 0, NumNodes = 3, NumGradientBits = 32), distributed reading is ENABLED.
MPI Rank 0: 05/03/2016 14:22:52:  Epoch[ 1 of 3]-Minibatch[   1-  10, 3.13%]: CrossEntropyWithSoftmax = 4.45645977 * 640; EvalClassificationError = 0.92500000 * 640; time = 0.0819s; samplesPerSecond = 7811.6
MPI Rank 0: 05/03/2016 14:22:52:  Epoch[ 1 of 3]-Minibatch[  11-  20, 6.25%]: CrossEntropyWithSoftmax = 4.22315777 * 640; EvalClassificationError = 0.90156250 * 640; time = 0.0740s; samplesPerSecond = 8646.7
MPI Rank 0: 05/03/2016 14:22:52:  Epoch[ 1 of 3]-Minibatch[  21-  30, 9.38%]: CrossEntropyWithSoftmax = 3.95180674 * 640; EvalClassificationError = 0.84687500 * 640; time = 0.0671s; samplesPerSecond = 9536.3
MPI Rank 0: 05/03/2016 14:22:52:  Epoch[ 1 of 3]-Minibatch[  31-  40, 12.50%]: CrossEntropyWithSoftmax = 3.94158077 * 640; EvalClassificationError = 0.89843750 * 640; time = 0.0709s; samplesPerSecond = 9024.3
MPI Rank 0: 05/03/2016 14:22:52:  Epoch[ 1 of 3]-Minibatch[  41-  50, 15.63%]: CrossEntropyWithSoftmax = 3.85668764 * 640; EvalClassificationError = 0.91093750 * 640; time = 0.0673s; samplesPerSecond = 9515.6
MPI Rank 0: 05/03/2016 14:22:52:  Epoch[ 1 of 3]-Minibatch[  51-  60, 18.75%]: CrossEntropyWithSoftmax = 3.72866395 * 640; EvalClassificationError = 0.89531250 * 640; time = 0.0673s; samplesPerSecond = 9511.6
MPI Rank 0: 05/03/2016 14:22:52:  Epoch[ 1 of 3]-Minibatch[  61-  70, 21.88%]: CrossEntropyWithSoftmax = 3.51808950 * 640; EvalClassificationError = 0.82968750 * 640; time = 0.0662s; samplesPerSecond = 9664.0
MPI Rank 0: 05/03/2016 14:22:52:  Epoch[ 1 of 3]-Minibatch[  71-  80, 25.00%]: CrossEntropyWithSoftmax = 3.48455148 * 640; EvalClassificationError = 0.80781250 * 640; time = 0.0677s; samplesPerSecond = 9452.2
MPI Rank 0: 05/03/2016 14:22:52:  Epoch[ 1 of 3]-Minibatch[  81-  90, 28.13%]: CrossEntropyWithSoftmax = 3.33829287 * 640; EvalClassificationError = 0.76875000 * 640; time = 0.0673s; samplesPerSecond = 9511.5
MPI Rank 0: 05/03/2016 14:22:52:  Epoch[ 1 of 3]-Minibatch[  91- 100, 31.25%]: CrossEntropyWithSoftmax = 3.50167488 * 640; EvalClassificationError = 0.79843750 * 640; time = 0.0664s; samplesPerSecond = 9633.5
MPI Rank 0: 05/03/2016 14:22:53:  Epoch[ 1 of 3]-Minibatch[ 101- 110, 34.38%]: CrossEntropyWithSoftmax = 3.22861769 * 640; EvalClassificationError = 0.80000000 * 640; time = 0.0674s; samplesPerSecond = 9498.4
MPI Rank 0: 05/03/2016 14:22:53:  Epoch[ 1 of 3]-Minibatch[ 111- 120, 37.50%]: CrossEntropyWithSoftmax = 3.32617094 * 640; EvalClassificationError = 0.79062500 * 640; time = 0.0671s; samplesPerSecond = 9541.1
MPI Rank 0: 05/03/2016 14:22:53:  Epoch[ 1 of 3]-Minibatch[ 121- 130, 40.63%]: CrossEntropyWithSoftmax = 3.16898034 * 640; EvalClassificationError = 0.77968750 * 640; time = 0.0667s; samplesPerSecond = 9591.8
MPI Rank 0: 05/03/2016 14:22:53:  Epoch[ 1 of 3]-Minibatch[ 131- 140, 43.75%]: CrossEntropyWithSoftmax = 3.08892096 * 640; EvalClassificationError = 0.77656250 * 640; time = 0.0673s; samplesPerSecond = 9503.2
MPI Rank 0: 05/03/2016 14:22:53:  Epoch[ 1 of 3]-Minibatch[ 141- 150, 46.88%]: CrossEntropyWithSoftmax = 3.06004823 * 640; EvalClassificationError = 0.72968750 * 640; time = 0.0666s; samplesPerSecond = 9603.8
MPI Rank 0: 05/03/2016 14:22:53:  Epoch[ 1 of 3]-Minibatch[ 151- 160, 50.00%]: CrossEntropyWithSoftmax = 2.91128317 * 640; EvalClassificationError = 0.69531250 * 640; time = 0.0670s; samplesPerSecond = 9557.4
MPI Rank 0: 05/03/2016 14:22:53:  Epoch[ 1 of 3]-Minibatch[ 161- 170, 53.13%]: CrossEntropyWithSoftmax = 2.90171900 * 640; EvalClassificationError = 0.72968750 * 640; time = 0.0669s; samplesPerSecond = 9568.2
MPI Rank 0: 05/03/2016 14:22:53:  Epoch[ 1 of 3]-Minibatch[ 171- 180, 56.25%]: CrossEntropyWithSoftmax = 2.73262443 * 640; EvalClassificationError = 0.65312500 * 640; time = 0.0663s; samplesPerSecond = 9656.6
MPI Rank 0: 05/03/2016 14:22:53:  Epoch[ 1 of 3]-Minibatch[ 181- 190, 59.38%]: CrossEntropyWithSoftmax = 2.66515411 * 640; EvalClassificationError = 0.68437500 * 640; time = 0.0687s; samplesPerSecond = 9319.5
MPI Rank 0: 05/03/2016 14:22:53:  Epoch[ 1 of 3]-Minibatch[ 191- 200, 62.50%]: CrossEntropyWithSoftmax = 2.67382540 * 640; EvalClassificationError = 0.66406250 * 640; time = 0.0666s; samplesPerSecond = 9614.5
MPI Rank 0: 05/03/2016 14:22:53:  Epoch[ 1 of 3]-Minibatch[ 201- 210, 65.63%]: CrossEntropyWithSoftmax = 2.52869777 * 640; EvalClassificationError = 0.63593750 * 640; time = 0.0681s; samplesPerSecond = 9392.4
MPI Rank 0: 05/03/2016 14:22:53:  Epoch[ 1 of 3]-Minibatch[ 211- 220, 68.75%]: CrossEntropyWithSoftmax = 2.60032086 * 640; EvalClassificationError = 0.66718750 * 640; time = 0.0667s; samplesPerSecond = 9588.6
MPI Rank 0: 05/03/2016 14:22:53:  Epoch[ 1 of 3]-Minibatch[ 221- 230, 71.88%]: CrossEntropyWithSoftmax = 2.51134184 * 640; EvalClassificationError = 0.64843750 * 640; time = 0.0685s; samplesPerSecond = 9344.4
MPI Rank 0: 05/03/2016 14:22:53:  Epoch[ 1 of 3]-Minibatch[ 231- 240, 75.00%]: CrossEntropyWithSoftmax = 2.45362248 * 640; EvalClassificationError = 0.63750000 * 640; time = 0.0657s; samplesPerSecond = 9739.6
MPI Rank 0: 05/03/2016 14:22:53:  Epoch[ 1 of 3]-Minibatch[ 241- 250, 78.13%]: CrossEntropyWithSoftmax = 2.41640727 * 640; EvalClassificationError = 0.61562500 * 640; time = 0.0666s; samplesPerSecond = 9612.6
MPI Rank 0: 05/03/2016 14:22:54:  Epoch[ 1 of 3]-Minibatch[ 251- 260, 81.25%]: CrossEntropyWithSoftmax = 2.39745480 * 640; EvalClassificationError = 0.62812500 * 640; time = 0.0664s; samplesPerSecond = 9635.4
MPI Rank 0: 05/03/2016 14:22:54:  Epoch[ 1 of 3]-Minibatch[ 261- 270, 84.38%]: CrossEntropyWithSoftmax = 2.16416048 * 640; EvalClassificationError = 0.56718750 * 640; time = 0.0663s; samplesPerSecond = 9647.7
MPI Rank 0: 05/03/2016 14:22:54:  Epoch[ 1 of 3]-Minibatch[ 271- 280, 87.50%]: CrossEntropyWithSoftmax = 2.30346871 * 640; EvalClassificationError = 0.63593750 * 640; time = 0.0666s; samplesPerSecond = 9615.5
MPI Rank 0: 05/03/2016 14:22:54:  Epoch[ 1 of 3]-Minibatch[ 281- 290, 90.63%]: CrossEntropyWithSoftmax = 2.24398830 * 640; EvalClassificationError = 0.60937500 * 640; time = 0.0678s; samplesPerSecond = 9444.8
MPI Rank 0: 05/03/2016 14:22:54:  Epoch[ 1 of 3]-Minibatch[ 291- 300, 93.75%]: CrossEntropyWithSoftmax = 2.15322484 * 640; EvalClassificationError = 0.57968750 * 640; time = 0.0676s; samplesPerSecond = 9469.6
MPI Rank 0: 05/03/2016 14:22:54:  Epoch[ 1 of 3]-Minibatch[ 301- 310, 96.88%]: CrossEntropyWithSoftmax = 2.21664633 * 640; EvalClassificationError = 0.59531250 * 640; time = 0.0662s; samplesPerSecond = 9673.4
MPI Rank 0: 05/03/2016 14:22:54:  Epoch[ 1 of 3]-Minibatch[ 311- 320, 100.00%]: CrossEntropyWithSoftmax = 2.25246690 * 640; EvalClassificationError = 0.60156250 * 640; time = 0.0669s; samplesPerSecond = 9568.4
MPI Rank 0: 05/03/2016 14:22:54: Finished Epoch[ 1 of 3]: [Training] CrossEntropyWithSoftmax = 3.00000344 * 20480; EvalClassificationError = 0.72836914 * 20480; totalSamplesSeen = 20480; learningRatePerSample = 0.015625; epochTime=2.1907s
MPI Rank 0: 05/03/2016 14:22:54: SGD: Saving checkpoint model 'C:\Users\svcphil\AppData\Local\Temp\cntk-test-20160503141958.750677\Speech\DNN_ParallelNoQuantization@release_gpu/models/cntkSpeech.dnn.1'
=======
MPI Rank 0: 08/16/2016 03:03:17: Starting minibatch loop, DataParallelSGD training (MyRank = 0, NumNodes = 3, NumGradientBits = 32), distributed reading is ENABLED.
MPI Rank 0: 08/16/2016 03:03:17:  Epoch[ 1 of 3]-Minibatch[   1-  10, 3.13%]: CrossEntropyWithSoftmax = 4.53638629 * 640; EvalErrorPrediction = 0.92031250 * 640; time = 0.1000s; samplesPerSecond = 6400.3
MPI Rank 0: 08/16/2016 03:03:17:  Epoch[ 1 of 3]-Minibatch[  11-  20, 6.25%]: CrossEntropyWithSoftmax = 4.32517790 * 640; EvalErrorPrediction = 0.92500000 * 640; time = 0.0738s; samplesPerSecond = 8674.2
MPI Rank 0: 08/16/2016 03:03:17:  Epoch[ 1 of 3]-Minibatch[  21-  30, 9.38%]: CrossEntropyWithSoftmax = 3.98246287 * 640; EvalErrorPrediction = 0.87187500 * 640; time = 0.0762s; samplesPerSecond = 8396.9
MPI Rank 0: 08/16/2016 03:03:17:  Epoch[ 1 of 3]-Minibatch[  31-  40, 12.50%]: CrossEntropyWithSoftmax = 3.73673605 * 640; EvalErrorPrediction = 0.84531250 * 640; time = 0.0776s; samplesPerSecond = 8246.0
MPI Rank 0: 08/16/2016 03:03:17:  Epoch[ 1 of 3]-Minibatch[  41-  50, 15.63%]: CrossEntropyWithSoftmax = 3.84021875 * 640; EvalErrorPrediction = 0.86406250 * 640; time = 0.0708s; samplesPerSecond = 9036.0
MPI Rank 0: 08/16/2016 03:03:17:  Epoch[ 1 of 3]-Minibatch[  51-  60, 18.75%]: CrossEntropyWithSoftmax = 3.69831380 * 640; EvalErrorPrediction = 0.86250000 * 640; time = 0.0704s; samplesPerSecond = 9089.1
MPI Rank 0: 08/16/2016 03:03:18:  Epoch[ 1 of 3]-Minibatch[  61-  70, 21.88%]: CrossEntropyWithSoftmax = 3.39593109 * 640; EvalErrorPrediction = 0.77031250 * 640; time = 0.0743s; samplesPerSecond = 8611.9
MPI Rank 0: 08/16/2016 03:03:18:  Epoch[ 1 of 3]-Minibatch[  71-  80, 25.00%]: CrossEntropyWithSoftmax = 3.49749692 * 640; EvalErrorPrediction = 0.82968750 * 640; time = 0.0707s; samplesPerSecond = 9046.8
MPI Rank 0: 08/16/2016 03:03:18:  Epoch[ 1 of 3]-Minibatch[  81-  90, 28.13%]: CrossEntropyWithSoftmax = 3.47295704 * 640; EvalErrorPrediction = 0.81093750 * 640; time = 0.0700s; samplesPerSecond = 9141.9
MPI Rank 0: 08/16/2016 03:03:18:  Epoch[ 1 of 3]-Minibatch[  91- 100, 31.25%]: CrossEntropyWithSoftmax = 3.36483702 * 640; EvalErrorPrediction = 0.79843750 * 640; time = 0.0692s; samplesPerSecond = 9245.5
MPI Rank 0: 08/16/2016 03:03:18:  Epoch[ 1 of 3]-Minibatch[ 101- 110, 34.38%]: CrossEntropyWithSoftmax = 3.46790690 * 640; EvalErrorPrediction = 0.81718750 * 640; time = 0.0771s; samplesPerSecond = 8300.8
MPI Rank 0: 08/16/2016 03:03:18:  Epoch[ 1 of 3]-Minibatch[ 111- 120, 37.50%]: CrossEntropyWithSoftmax = 3.22104746 * 640; EvalErrorPrediction = 0.75625000 * 640; time = 0.0736s; samplesPerSecond = 8691.4
MPI Rank 0: 08/16/2016 03:03:18:  Epoch[ 1 of 3]-Minibatch[ 121- 130, 40.63%]: CrossEntropyWithSoftmax = 3.12504338 * 640; EvalErrorPrediction = 0.75312500 * 640; time = 0.0707s; samplesPerSecond = 9054.4
MPI Rank 0: 08/16/2016 03:03:18:  Epoch[ 1 of 3]-Minibatch[ 131- 140, 43.75%]: CrossEntropyWithSoftmax = 2.99508079 * 640; EvalErrorPrediction = 0.71875000 * 640; time = 0.0705s; samplesPerSecond = 9075.3
MPI Rank 0: 08/16/2016 03:03:18:  Epoch[ 1 of 3]-Minibatch[ 141- 150, 46.88%]: CrossEntropyWithSoftmax = 2.89602891 * 640; EvalErrorPrediction = 0.70000000 * 640; time = 0.0723s; samplesPerSecond = 8848.7
MPI Rank 0: 08/16/2016 03:03:18:  Epoch[ 1 of 3]-Minibatch[ 151- 160, 50.00%]: CrossEntropyWithSoftmax = 3.04740224 * 640; EvalErrorPrediction = 0.74218750 * 640; time = 0.0744s; samplesPerSecond = 8607.6
MPI Rank 0: 08/16/2016 03:03:18:  Epoch[ 1 of 3]-Minibatch[ 161- 170, 53.13%]: CrossEntropyWithSoftmax = 2.75064614 * 640; EvalErrorPrediction = 0.69375000 * 640; time = 0.0714s; samplesPerSecond = 8962.2
MPI Rank 0: 08/16/2016 03:03:18:  Epoch[ 1 of 3]-Minibatch[ 171- 180, 56.25%]: CrossEntropyWithSoftmax = 2.65538367 * 640; EvalErrorPrediction = 0.63750000 * 640; time = 0.0714s; samplesPerSecond = 8967.5
MPI Rank 0: 08/16/2016 03:03:18:  Epoch[ 1 of 3]-Minibatch[ 181- 190, 59.38%]: CrossEntropyWithSoftmax = 2.74816077 * 640; EvalErrorPrediction = 0.69062500 * 640; time = 0.0729s; samplesPerSecond = 8776.4
MPI Rank 0: 08/16/2016 03:03:18:  Epoch[ 1 of 3]-Minibatch[ 191- 200, 62.50%]: CrossEntropyWithSoftmax = 2.68736711 * 640; EvalErrorPrediction = 0.68593750 * 640; time = 0.0738s; samplesPerSecond = 8674.9
MPI Rank 0: 08/16/2016 03:03:19:  Epoch[ 1 of 3]-Minibatch[ 201- 210, 65.63%]: CrossEntropyWithSoftmax = 2.53268725 * 640; EvalErrorPrediction = 0.64375000 * 640; time = 0.0730s; samplesPerSecond = 8770.7
MPI Rank 0: 08/16/2016 03:03:19:  Epoch[ 1 of 3]-Minibatch[ 211- 220, 68.75%]: CrossEntropyWithSoftmax = 2.53923326 * 640; EvalErrorPrediction = 0.63750000 * 640; time = 0.0724s; samplesPerSecond = 8838.8
MPI Rank 0: 08/16/2016 03:03:19:  Epoch[ 1 of 3]-Minibatch[ 221- 230, 71.88%]: CrossEntropyWithSoftmax = 2.48909469 * 640; EvalErrorPrediction = 0.64218750 * 640; time = 0.0723s; samplesPerSecond = 8847.8
MPI Rank 0: 08/16/2016 03:03:19:  Epoch[ 1 of 3]-Minibatch[ 231- 240, 75.00%]: CrossEntropyWithSoftmax = 2.50033043 * 640; EvalErrorPrediction = 0.65156250 * 640; time = 0.0724s; samplesPerSecond = 8841.9
MPI Rank 0: 08/16/2016 03:03:19:  Epoch[ 1 of 3]-Minibatch[ 241- 250, 78.13%]: CrossEntropyWithSoftmax = 2.43569649 * 640; EvalErrorPrediction = 0.63125000 * 640; time = 0.0725s; samplesPerSecond = 8823.8
MPI Rank 0: 08/16/2016 03:03:19:  Epoch[ 1 of 3]-Minibatch[ 251- 260, 81.25%]: CrossEntropyWithSoftmax = 2.34293081 * 640; EvalErrorPrediction = 0.61562500 * 640; time = 0.0722s; samplesPerSecond = 8869.2
MPI Rank 0: 08/16/2016 03:03:19:  Epoch[ 1 of 3]-Minibatch[ 261- 270, 84.38%]: CrossEntropyWithSoftmax = 2.20428051 * 640; EvalErrorPrediction = 0.57812500 * 640; time = 0.0738s; samplesPerSecond = 8669.2
MPI Rank 0: 08/16/2016 03:03:19:  Epoch[ 1 of 3]-Minibatch[ 271- 280, 87.50%]: CrossEntropyWithSoftmax = 2.46886810 * 640; EvalErrorPrediction = 0.65468750 * 640; time = 0.0739s; samplesPerSecond = 8657.8
MPI Rank 0: 08/16/2016 03:03:19:  Epoch[ 1 of 3]-Minibatch[ 281- 290, 90.63%]: CrossEntropyWithSoftmax = 2.22066712 * 640; EvalErrorPrediction = 0.58906250 * 640; time = 0.0731s; samplesPerSecond = 8755.4
MPI Rank 0: 08/16/2016 03:03:19:  Epoch[ 1 of 3]-Minibatch[ 291- 300, 93.75%]: CrossEntropyWithSoftmax = 2.21784272 * 640; EvalErrorPrediction = 0.60781250 * 640; time = 0.0717s; samplesPerSecond = 8930.8
MPI Rank 0: 08/16/2016 03:03:19:  Epoch[ 1 of 3]-Minibatch[ 301- 310, 96.88%]: CrossEntropyWithSoftmax = 2.20442216 * 640; EvalErrorPrediction = 0.57812500 * 640; time = 0.0718s; samplesPerSecond = 8919.1
MPI Rank 0: 08/16/2016 03:03:19:  Epoch[ 1 of 3]-Minibatch[ 311- 320, 100.00%]: CrossEntropyWithSoftmax = 2.18215667 * 640; EvalErrorPrediction = 0.58593750 * 640; time = 0.0727s; samplesPerSecond = 8807.8
MPI Rank 0: 08/16/2016 03:03:19: Finished Epoch[ 1 of 3]: [Training] CrossEntropyWithSoftmax = 2.99321235 * 20480; EvalErrorPrediction = 0.72216797 * 20480; totalSamplesSeen = 20480; learningRatePerSample = 0.015625; epochTime=2.37732s
MPI Rank 0: 08/16/2016 03:03:19: SGD: Saving checkpoint model 'C:\Users\svcphil\AppData\Local\Temp\cntk-test-20160816030048.672180\Speech\DNN_ParallelNoQuantization@release_gpu/models/cntkSpeech.dnn.1'
>>>>>>> 8493f118
MPI Rank 0: 
MPI Rank 0: 08/16/2016 03:03:19: Starting Epoch 2: learning rate per sample = 0.001953  effective momentum = 0.656119  momentum as time constant = 607.5 samples
MPI Rank 0: minibatchiterator: epoch 1: frames [20480..40960] (first utterance at frame 20480), data subset 0 of 3, with 1 datapasses
MPI Rank 0: 
<<<<<<< HEAD
MPI Rank 0: 05/03/2016 14:22:54: Starting minibatch loop, DataParallelSGD training (MyRank = 0, NumNodes = 3, NumGradientBits = 32), distributed reading is ENABLED.
MPI Rank 0: 05/03/2016 14:22:54:  Epoch[ 2 of 3]-Minibatch[   1-  10, 12.50%]: CrossEntropyWithSoftmax = 2.08151949 * 2560; EvalClassificationError = 0.55859375 * 2560; time = 0.0929s; samplesPerSecond = 27569.6
MPI Rank 0: 05/03/2016 14:22:54:  Epoch[ 2 of 3]-Minibatch[  11-  20, 25.00%]: CrossEntropyWithSoftmax = 1.98395686 * 2560; EvalClassificationError = 0.54257813 * 2560; time = 0.0751s; samplesPerSecond = 34107.0
MPI Rank 0: 05/03/2016 14:22:54:  Epoch[ 2 of 3]-Minibatch[  21-  30, 37.50%]: CrossEntropyWithSoftmax = 1.98575480 * 2560; EvalClassificationError = 0.54492188 * 2560; time = 0.0732s; samplesPerSecond = 34958.8
MPI Rank 0: 05/03/2016 14:22:54:  Epoch[ 2 of 3]-Minibatch[  31-  40, 50.00%]: CrossEntropyWithSoftmax = 1.90485033 * 2560; EvalClassificationError = 0.53164062 * 2560; time = 0.0744s; samplesPerSecond = 34428.0
MPI Rank 0: 05/03/2016 14:22:54:  Epoch[ 2 of 3]-Minibatch[  41-  50, 62.50%]: CrossEntropyWithSoftmax = 1.88324139 * 2560; EvalClassificationError = 0.52539063 * 2560; time = 0.0725s; samplesPerSecond = 35333.3
MPI Rank 0: 05/03/2016 14:22:55:  Epoch[ 2 of 3]-Minibatch[  51-  60, 75.00%]: CrossEntropyWithSoftmax = 1.89109324 * 2560; EvalClassificationError = 0.53359375 * 2560; time = 0.0756s; samplesPerSecond = 33874.5
MPI Rank 0: 05/03/2016 14:22:55:  Epoch[ 2 of 3]-Minibatch[  61-  70, 87.50%]: CrossEntropyWithSoftmax = 1.89496253 * 2560; EvalClassificationError = 0.52890625 * 2560; time = 0.0733s; samplesPerSecond = 34944.5
MPI Rank 0: 05/03/2016 14:22:55:  Epoch[ 2 of 3]-Minibatch[  71-  80, 100.00%]: CrossEntropyWithSoftmax = 1.85944298 * 2560; EvalClassificationError = 0.52265625 * 2560; time = 0.0731s; samplesPerSecond = 35010.5
MPI Rank 0: 05/03/2016 14:22:55: Finished Epoch[ 2 of 3]: [Training] CrossEntropyWithSoftmax = 1.93560270 * 20480; EvalClassificationError = 0.53603516 * 20480; totalSamplesSeen = 40960; learningRatePerSample = 0.001953125; epochTime=0.620004s
MPI Rank 0: 05/03/2016 14:22:55: SGD: Saving checkpoint model 'C:\Users\svcphil\AppData\Local\Temp\cntk-test-20160503141958.750677\Speech\DNN_ParallelNoQuantization@release_gpu/models/cntkSpeech.dnn.2'
=======
MPI Rank 0: 08/16/2016 03:03:19: Starting minibatch loop, DataParallelSGD training (MyRank = 0, NumNodes = 3, NumGradientBits = 32), distributed reading is ENABLED.
MPI Rank 0: 08/16/2016 03:03:20:  Epoch[ 2 of 3]-Minibatch[   1-  10, 12.50%]: CrossEntropyWithSoftmax = 2.08889863 * 2560; EvalErrorPrediction = 0.56367188 * 2560; time = 0.1045s; samplesPerSecond = 24493.4
MPI Rank 0: 08/16/2016 03:03:20:  Epoch[ 2 of 3]-Minibatch[  11-  20, 25.00%]: CrossEntropyWithSoftmax = 2.00776218 * 2560; EvalErrorPrediction = 0.54218750 * 2560; time = 0.0862s; samplesPerSecond = 29707.7
MPI Rank 0: 08/16/2016 03:03:20:  Epoch[ 2 of 3]-Minibatch[  21-  30, 37.50%]: CrossEntropyWithSoftmax = 1.99260186 * 2560; EvalErrorPrediction = 0.54257813 * 2560; time = 0.0768s; samplesPerSecond = 33337.7
MPI Rank 0: 08/16/2016 03:03:20:  Epoch[ 2 of 3]-Minibatch[  31-  40, 50.00%]: CrossEntropyWithSoftmax = 1.98459919 * 2560; EvalErrorPrediction = 0.54648438 * 2560; time = 0.0775s; samplesPerSecond = 33016.5
MPI Rank 0: 08/16/2016 03:03:20:  Epoch[ 2 of 3]-Minibatch[  41-  50, 62.50%]: CrossEntropyWithSoftmax = 1.97206446 * 2560; EvalErrorPrediction = 0.53984375 * 2560; time = 0.0762s; samplesPerSecond = 33575.1
MPI Rank 0: 08/16/2016 03:03:20:  Epoch[ 2 of 3]-Minibatch[  51-  60, 75.00%]: CrossEntropyWithSoftmax = 1.91865543 * 2560; EvalErrorPrediction = 0.52109375 * 2560; time = 0.0803s; samplesPerSecond = 31884.8
MPI Rank 0: 08/16/2016 03:03:20:  Epoch[ 2 of 3]-Minibatch[  61-  70, 87.50%]: CrossEntropyWithSoftmax = 1.91066650 * 2560; EvalErrorPrediction = 0.52148438 * 2560; time = 0.0779s; samplesPerSecond = 32853.8
MPI Rank 0: 08/16/2016 03:03:20:  Epoch[ 2 of 3]-Minibatch[  71-  80, 100.00%]: CrossEntropyWithSoftmax = 1.89501438 * 2560; EvalErrorPrediction = 0.51992187 * 2560; time = 0.0796s; samplesPerSecond = 32165.2
MPI Rank 0: 08/16/2016 03:03:20: Finished Epoch[ 2 of 3]: [Training] CrossEntropyWithSoftmax = 1.97128283 * 20480; EvalErrorPrediction = 0.53715820 * 20480; totalSamplesSeen = 40960; learningRatePerSample = 0.001953125; epochTime=0.671006s
MPI Rank 0: 08/16/2016 03:03:20: SGD: Saving checkpoint model 'C:\Users\svcphil\AppData\Local\Temp\cntk-test-20160816030048.672180\Speech\DNN_ParallelNoQuantization@release_gpu/models/cntkSpeech.dnn.2'
>>>>>>> 8493f118
MPI Rank 0: 
MPI Rank 0: 08/16/2016 03:03:20: Starting Epoch 3: learning rate per sample = 0.000098  effective momentum = 0.656119  momentum as time constant = 2429.9 samples
MPI Rank 0: minibatchiterator: epoch 2: frames [40960..61440] (first utterance at frame 40960), data subset 0 of 3, with 1 datapasses
MPI Rank 0: 
<<<<<<< HEAD
MPI Rank 0: 05/03/2016 14:22:55: Starting minibatch loop, DataParallelSGD training (MyRank = 0, NumNodes = 3, NumGradientBits = 32), distributed reading is ENABLED.
MPI Rank 0: 05/03/2016 14:22:55:  Epoch[ 3 of 3]-Minibatch[   1-  10, 50.00%]: CrossEntropyWithSoftmax = 1.86752854 * 10240; EvalClassificationError = 0.52177734 * 10240; time = 0.1332s; samplesPerSecond = 76898.8
MPI Rank 0: 05/03/2016 14:22:55:  Epoch[ 3 of 3]-Minibatch[  11-  20, 100.00%]: CrossEntropyWithSoftmax = 1.87358833 * 10240; EvalClassificationError = 0.51542969 * 10240; time = 0.1069s; samplesPerSecond = 95828.1
MPI Rank 0: 05/03/2016 14:22:55: Finished Epoch[ 3 of 3]: [Training] CrossEntropyWithSoftmax = 1.87055844 * 20480; EvalClassificationError = 0.51860352 * 20480; totalSamplesSeen = 61440; learningRatePerSample = 9.7656251e-005; epochTime=0.248434s
MPI Rank 0: 05/03/2016 14:22:55: SGD: Saving checkpoint model 'C:\Users\svcphil\AppData\Local\Temp\cntk-test-20160503141958.750677\Speech\DNN_ParallelNoQuantization@release_gpu/models/cntkSpeech.dnn'
MPI Rank 0: 05/03/2016 14:22:55: CNTKCommandTrainEnd: speechTrain
=======
MPI Rank 0: 08/16/2016 03:03:20: Starting minibatch loop, DataParallelSGD training (MyRank = 0, NumNodes = 3, NumGradientBits = 32), distributed reading is ENABLED.
MPI Rank 0: 08/16/2016 03:03:20:  Epoch[ 3 of 3]-Minibatch[   1-  10, 50.00%]: CrossEntropyWithSoftmax = 1.89820595 * 10240; EvalErrorPrediction = 0.52470703 * 10240; time = 0.1518s; samplesPerSecond = 67460.3
MPI Rank 0: 08/16/2016 03:03:20:  Epoch[ 3 of 3]-Minibatch[  11-  20, 100.00%]: CrossEntropyWithSoftmax = 1.91958075 * 10240; EvalErrorPrediction = 0.53974609 * 10240; time = 0.1251s; samplesPerSecond = 81832.3
MPI Rank 0: 08/16/2016 03:03:20: Finished Epoch[ 3 of 3]: [Training] CrossEntropyWithSoftmax = 1.90889335 * 20480; EvalErrorPrediction = 0.53222656 * 20480; totalSamplesSeen = 61440; learningRatePerSample = 9.7656251e-005; epochTime=0.287003s
MPI Rank 0: 08/16/2016 03:03:21: SGD: Saving checkpoint model 'C:\Users\svcphil\AppData\Local\Temp\cntk-test-20160816030048.672180\Speech\DNN_ParallelNoQuantization@release_gpu/models/cntkSpeech.dnn'
MPI Rank 0: 08/16/2016 03:03:21: CNTKCommandTrainEnd: speechTrain
>>>>>>> 8493f118
MPI Rank 0: 
MPI Rank 0: 08/16/2016 03:03:21: Action "train" complete.
MPI Rank 0: 
MPI Rank 0: 08/16/2016 03:03:21: __COMPLETED__
MPI Rank 0: ~MPIWrapper
MPI Rank 1: 08/16/2016 03:03:09: Redirecting stderr to file C:\Users\svcphil\AppData\Local\Temp\cntk-test-20160816030048.672180\Speech\DNN_ParallelNoQuantization@release_gpu/stderr_speechTrain.logrank1
MPI Rank 1: 08/16/2016 03:03:09: -------------------------------------------------------------------
MPI Rank 1: 08/16/2016 03:03:09: Build info: 
MPI Rank 1: 
MPI Rank 1: 08/16/2016 03:03:09: 		Built time: Aug 16 2016 02:54:53
MPI Rank 1: 08/16/2016 03:03:09: 		Last modified date: Fri Aug 12 05:31:21 2016
MPI Rank 1: 08/16/2016 03:03:09: 		Build type: Release
MPI Rank 1: 08/16/2016 03:03:09: 		Build target: GPU
MPI Rank 1: 08/16/2016 03:03:09: 		With 1bit-SGD: no
MPI Rank 1: 08/16/2016 03:03:09: 		Math lib: mkl
MPI Rank 1: 08/16/2016 03:03:09: 		CUDA_PATH: C:\Program Files\NVIDIA GPU Computing Toolkit\CUDA\v7.5
MPI Rank 1: 08/16/2016 03:03:09: 		CUB_PATH: c:\src\cub-1.4.1
MPI Rank 1: 08/16/2016 03:03:09: 		CUDNN_PATH: c:\NVIDIA\cudnn-4.0\cuda
MPI Rank 1: 08/16/2016 03:03:09: 		Build Branch: HEAD
MPI Rank 1: 08/16/2016 03:03:09: 		Build SHA1: 026b1e772b963461e189f8f00aa7ed6951298f84
MPI Rank 1: 08/16/2016 03:03:09: 		Built by svcphil on Philly-Pool3
MPI Rank 1: 08/16/2016 03:03:09: 		Build Path: c:\Jenkins\workspace\CNTK-Build-Windows\Source\CNTK\
MPI Rank 1: 08/16/2016 03:03:09: -------------------------------------------------------------------
MPI Rank 1: 08/16/2016 03:03:12: -------------------------------------------------------------------
MPI Rank 1: 08/16/2016 03:03:12: GPU info:
MPI Rank 1: 
MPI Rank 1: 08/16/2016 03:03:12: 		Device[0]: cores = 2880; computeCapability = 3.5; type = "GeForce GTX 780 Ti"; memory = 3072 MB
MPI Rank 1: 08/16/2016 03:03:12: 		Device[1]: cores = 2880; computeCapability = 3.5; type = "GeForce GTX 780 Ti"; memory = 3072 MB
MPI Rank 1: 08/16/2016 03:03:12: 		Device[2]: cores = 2880; computeCapability = 3.5; type = "GeForce GTX 780 Ti"; memory = 3072 MB
MPI Rank 1: 08/16/2016 03:03:12: 		Device[3]: cores = 2880; computeCapability = 3.5; type = "GeForce GTX 780 Ti"; memory = 3072 MB
MPI Rank 1: 08/16/2016 03:03:12: -------------------------------------------------------------------
MPI Rank 1: 
MPI Rank 1: 08/16/2016 03:03:12: Running on DPHAIM-22 at 2016/08/16 03:03:12
MPI Rank 1: 08/16/2016 03:03:12: Command line: 
MPI Rank 1: C:\jenkins\workspace\CNTK-Test-Windows-W2\x64\release\cntk.exe  configFile=C:\jenkins\workspace\CNTK-Test-Windows-W2\Tests\EndToEndTests\Speech\DNN/cntk.cntk  currentDirectory=C:\jenkins\workspace\CNTK-Test-Windows-W2\Tests\EndToEndTests\Speech\Data  RunDir=C:\Users\svcphil\AppData\Local\Temp\cntk-test-20160816030048.672180\Speech\DNN_ParallelNoQuantization@release_gpu  DataDir=C:\jenkins\workspace\CNTK-Test-Windows-W2\Tests\EndToEndTests\Speech\Data  ConfigDir=C:\jenkins\workspace\CNTK-Test-Windows-W2\Tests\EndToEndTests\Speech\DNN  OutputDir=C:\Users\svcphil\AppData\Local\Temp\cntk-test-20160816030048.672180\Speech\DNN_ParallelNoQuantization@release_gpu  DeviceId=0  timestamping=true  numCPUThreads=8  stderr=C:\Users\svcphil\AppData\Local\Temp\cntk-test-20160816030048.672180\Speech\DNN_ParallelNoQuantization@release_gpu/stderr
MPI Rank 1: 
MPI Rank 1: 
MPI Rank 1: 
MPI Rank 1: 08/16/2016 03:03:12: >>>>>>>>>>>>>>>>>>>> RAW CONFIG (VARIABLES NOT RESOLVED) >>>>>>>>>>>>>>>>>>>>
MPI Rank 1: 08/16/2016 03:03:12: precision = "float"
MPI Rank 1: command = speechTrain
MPI Rank 1: deviceId = $DeviceId$
MPI Rank 1: parallelTrain = true
MPI Rank 1: speechTrain = [
MPI Rank 1:     action = "train"
MPI Rank 1:     modelPath = "$RunDir$/models/cntkSpeech.dnn"
MPI Rank 1:     deviceId = $DeviceId$
MPI Rank 1:     traceLevel = 1
MPI Rank 1:     SimpleNetworkBuilder = [
MPI Rank 1:         layerSizes = 363:512:512:132
MPI Rank 1:         trainingCriterion = "CrossEntropyWithSoftmax"
MPI Rank 1:         evalCriterion = "ClassificationError"
MPI Rank 1:         layerTypes = "Sigmoid"
MPI Rank 1:         initValueScale = 1.0
MPI Rank 1:         applyMeanVarNorm = true
MPI Rank 1:         uniformInit = true
MPI Rank 1:         needPrior = true
MPI Rank 1:     ]
MPI Rank 1:     ExperimentalNetworkBuilder = [    // the same as above but with BS. Not active; activate by commenting out the SimpleNetworkBuilder entry above
MPI Rank 1:         layerSizes = 363:512:512:132
MPI Rank 1:         trainingCriterion = 'CE'
MPI Rank 1:         evalCriterion = 'Err'
MPI Rank 1:         applyMeanVarNorm = true
MPI Rank 1:         L = Length(layerSizes)-1    // number of model layers
MPI Rank 1:         features = Input(layerSizes[0], 1, tag='feature') ; labels = Input(layerSizes[Length(layerSizes)-1], 1, tag='label')
MPI Rank 1:         featNorm = if applyMeanVarNorm
MPI Rank 1:                    then MeanVarNorm(features)
MPI Rank 1:                    else features
MPI Rank 1:         layers[layer:1..L-1] = if layer > 1
MPI Rank 1:                                then SBFF(layers[layer-1].Eh, layerSizes[layer], layerSizes[layer-1])
MPI Rank 1:                                else SBFF(featNorm, layerSizes[layer], layerSizes[layer-1])
MPI Rank 1:         outLayer = BFF(layers[L-1].Eh, layerSizes[L], layerSizes[L-1])
MPI Rank 1:         outZ = outLayer.z        // + PastValue(layerSizes[L], 1, outLayer.z)
MPI Rank 1:         CE = if trainingCriterion == 'CE'
MPI Rank 1:              then CrossEntropyWithSoftmax(labels, outZ, tag='criterion')
MPI Rank 1:              else Fail('unknown trainingCriterion ' + trainingCriterion)
MPI Rank 1:         Err = if evalCriterion == 'Err' then
MPI Rank 1:               ClassificationError(labels, outZ, tag='evaluation')
MPI Rank 1:               else Fail('unknown evalCriterion ' + evalCriterion)
MPI Rank 1:         logPrior = LogPrior(labels)
MPI Rank 1:         // TODO: how to add a tag to an infix operation?
MPI Rank 1:         ScaledLogLikelihood = Minus (outZ, logPrior, tag='output')
MPI Rank 1:     ]
MPI Rank 1:     SGD = [
MPI Rank 1:         epochSize = 20480
MPI Rank 1:         minibatchSize = 64:256:1024
MPI Rank 1:         learningRatesPerMB = 1.0:0.5:0.1
MPI Rank 1:         numMBsToShowResult = 10
MPI Rank 1:         momentumPerMB = 0.9:0.656119
MPI Rank 1:         dropoutRate = 0.0
MPI Rank 1:         maxEpochs = 3
MPI Rank 1:         keepCheckPointFiles = true
MPI Rank 1:         clippingThresholdPerSample = 1#INF
MPI Rank 1:         ParallelTrain = [
MPI Rank 1:             parallelizationMethod = "DataParallelSGD"
MPI Rank 1:             distributedMBReading = true
MPI Rank 1:             DataParallelSGD = [
MPI Rank 1:                 gradientBits = 32
MPI Rank 1:             ]
MPI Rank 1:         ]
MPI Rank 1:         AutoAdjust = [
MPI Rank 1:             reduceLearnRateIfImproveLessThan = 0
MPI Rank 1:             loadBestModel = true
MPI Rank 1:             increaseLearnRateIfImproveMoreThan = 1000000000
MPI Rank 1:             learnRateDecreaseFactor = 0.5
MPI Rank 1:             learnRateIncreaseFactor = 1.382
MPI Rank 1:             autoAdjustLR = "adjustAfterEpoch"
MPI Rank 1:         ]
MPI Rank 1:     ]
MPI Rank 1:     reader = [
MPI Rank 1:         readerType = "HTKMLFReader"
MPI Rank 1:         readMethod = "blockRandomize"
MPI Rank 1:         miniBatchMode = "partial"
MPI Rank 1:         randomize = "auto"
MPI Rank 1:         verbosity = 0
MPI Rank 1:         useMersenneTwisterRand=true
MPI Rank 1:         features = [
MPI Rank 1:             dim = 363
MPI Rank 1:             type = "real"
MPI Rank 1:             scpFile = "glob_0000.scp"
MPI Rank 1:         ]
MPI Rank 1:         labels = [
MPI Rank 1:             mlfFile = "$DataDir$/glob_0000.mlf"
MPI Rank 1:             labelMappingFile = "$DataDir$/state.list"
MPI Rank 1:             labelDim = 132
MPI Rank 1:             labelType = "category"
MPI Rank 1:         ]
MPI Rank 1:     ]
MPI Rank 1: ]
MPI Rank 1: currentDirectory=C:\jenkins\workspace\CNTK-Test-Windows-W2\Tests\EndToEndTests\Speech\Data
MPI Rank 1: RunDir=C:\Users\svcphil\AppData\Local\Temp\cntk-test-20160816030048.672180\Speech\DNN_ParallelNoQuantization@release_gpu
MPI Rank 1: DataDir=C:\jenkins\workspace\CNTK-Test-Windows-W2\Tests\EndToEndTests\Speech\Data
MPI Rank 1: ConfigDir=C:\jenkins\workspace\CNTK-Test-Windows-W2\Tests\EndToEndTests\Speech\DNN
MPI Rank 1: OutputDir=C:\Users\svcphil\AppData\Local\Temp\cntk-test-20160816030048.672180\Speech\DNN_ParallelNoQuantization@release_gpu
MPI Rank 1: DeviceId=0
MPI Rank 1: timestamping=true
MPI Rank 1: numCPUThreads=8
MPI Rank 1: stderr=C:\Users\svcphil\AppData\Local\Temp\cntk-test-20160816030048.672180\Speech\DNN_ParallelNoQuantization@release_gpu/stderr
MPI Rank 1: 
MPI Rank 1: 08/16/2016 03:03:12: <<<<<<<<<<<<<<<<<<<< RAW CONFIG (VARIABLES NOT RESOLVED)  <<<<<<<<<<<<<<<<<<<<
MPI Rank 1: 
MPI Rank 1: 08/16/2016 03:03:12: >>>>>>>>>>>>>>>>>>>> RAW CONFIG WITH ALL VARIABLES RESOLVED >>>>>>>>>>>>>>>>>>>>
MPI Rank 1: 08/16/2016 03:03:12: precision = "float"
MPI Rank 1: command = speechTrain
MPI Rank 1: deviceId = 0
MPI Rank 1: parallelTrain = true
MPI Rank 1: speechTrain = [
MPI Rank 1:     action = "train"
MPI Rank 1:     modelPath = "C:\Users\svcphil\AppData\Local\Temp\cntk-test-20160816030048.672180\Speech\DNN_ParallelNoQuantization@release_gpu/models/cntkSpeech.dnn"
MPI Rank 1:     deviceId = 0
MPI Rank 1:     traceLevel = 1
MPI Rank 1:     SimpleNetworkBuilder = [
MPI Rank 1:         layerSizes = 363:512:512:132
MPI Rank 1:         trainingCriterion = "CrossEntropyWithSoftmax"
MPI Rank 1:         evalCriterion = "ClassificationError"
MPI Rank 1:         layerTypes = "Sigmoid"
MPI Rank 1:         initValueScale = 1.0
MPI Rank 1:         applyMeanVarNorm = true
MPI Rank 1:         uniformInit = true
MPI Rank 1:         needPrior = true
MPI Rank 1:     ]
MPI Rank 1:     ExperimentalNetworkBuilder = [    // the same as above but with BS. Not active; activate by commenting out the SimpleNetworkBuilder entry above
MPI Rank 1:         layerSizes = 363:512:512:132
MPI Rank 1:         trainingCriterion = 'CE'
MPI Rank 1:         evalCriterion = 'Err'
MPI Rank 1:         applyMeanVarNorm = true
MPI Rank 1:         L = Length(layerSizes)-1    // number of model layers
MPI Rank 1:         features = Input(layerSizes[0], 1, tag='feature') ; labels = Input(layerSizes[Length(layerSizes)-1], 1, tag='label')
MPI Rank 1:         featNorm = if applyMeanVarNorm
MPI Rank 1:                    then MeanVarNorm(features)
MPI Rank 1:                    else features
MPI Rank 1:         layers[layer:1..L-1] = if layer > 1
MPI Rank 1:                                then SBFF(layers[layer-1].Eh, layerSizes[layer], layerSizes[layer-1])
MPI Rank 1:                                else SBFF(featNorm, layerSizes[layer], layerSizes[layer-1])
MPI Rank 1:         outLayer = BFF(layers[L-1].Eh, layerSizes[L], layerSizes[L-1])
MPI Rank 1:         outZ = outLayer.z        // + PastValue(layerSizes[L], 1, outLayer.z)
MPI Rank 1:         CE = if trainingCriterion == 'CE'
MPI Rank 1:              then CrossEntropyWithSoftmax(labels, outZ, tag='criterion')
MPI Rank 1:              else Fail('unknown trainingCriterion ' + trainingCriterion)
MPI Rank 1:         Err = if evalCriterion == 'Err' then
MPI Rank 1:               ClassificationError(labels, outZ, tag='evaluation')
MPI Rank 1:               else Fail('unknown evalCriterion ' + evalCriterion)
MPI Rank 1:         logPrior = LogPrior(labels)
MPI Rank 1:         // TODO: how to add a tag to an infix operation?
MPI Rank 1:         ScaledLogLikelihood = Minus (outZ, logPrior, tag='output')
MPI Rank 1:     ]
MPI Rank 1:     SGD = [
MPI Rank 1:         epochSize = 20480
MPI Rank 1:         minibatchSize = 64:256:1024
MPI Rank 1:         learningRatesPerMB = 1.0:0.5:0.1
MPI Rank 1:         numMBsToShowResult = 10
MPI Rank 1:         momentumPerMB = 0.9:0.656119
MPI Rank 1:         dropoutRate = 0.0
MPI Rank 1:         maxEpochs = 3
MPI Rank 1:         keepCheckPointFiles = true
MPI Rank 1:         clippingThresholdPerSample = 1#INF
MPI Rank 1:         ParallelTrain = [
MPI Rank 1:             parallelizationMethod = "DataParallelSGD"
MPI Rank 1:             distributedMBReading = true
MPI Rank 1:             DataParallelSGD = [
MPI Rank 1:                 gradientBits = 32
MPI Rank 1:             ]
MPI Rank 1:         ]
MPI Rank 1:         AutoAdjust = [
MPI Rank 1:             reduceLearnRateIfImproveLessThan = 0
MPI Rank 1:             loadBestModel = true
MPI Rank 1:             increaseLearnRateIfImproveMoreThan = 1000000000
MPI Rank 1:             learnRateDecreaseFactor = 0.5
MPI Rank 1:             learnRateIncreaseFactor = 1.382
MPI Rank 1:             autoAdjustLR = "adjustAfterEpoch"
MPI Rank 1:         ]
MPI Rank 1:     ]
MPI Rank 1:     reader = [
MPI Rank 1:         readerType = "HTKMLFReader"
MPI Rank 1:         readMethod = "blockRandomize"
MPI Rank 1:         miniBatchMode = "partial"
MPI Rank 1:         randomize = "auto"
MPI Rank 1:         verbosity = 0
MPI Rank 1:         useMersenneTwisterRand=true
MPI Rank 1:         features = [
MPI Rank 1:             dim = 363
MPI Rank 1:             type = "real"
MPI Rank 1:             scpFile = "glob_0000.scp"
MPI Rank 1:         ]
MPI Rank 1:         labels = [
MPI Rank 1:             mlfFile = "C:\jenkins\workspace\CNTK-Test-Windows-W2\Tests\EndToEndTests\Speech\Data/glob_0000.mlf"
MPI Rank 1:             labelMappingFile = "C:\jenkins\workspace\CNTK-Test-Windows-W2\Tests\EndToEndTests\Speech\Data/state.list"
MPI Rank 1:             labelDim = 132
MPI Rank 1:             labelType = "category"
MPI Rank 1:         ]
MPI Rank 1:     ]
MPI Rank 1: ]
MPI Rank 1: currentDirectory=C:\jenkins\workspace\CNTK-Test-Windows-W2\Tests\EndToEndTests\Speech\Data
MPI Rank 1: RunDir=C:\Users\svcphil\AppData\Local\Temp\cntk-test-20160816030048.672180\Speech\DNN_ParallelNoQuantization@release_gpu
MPI Rank 1: DataDir=C:\jenkins\workspace\CNTK-Test-Windows-W2\Tests\EndToEndTests\Speech\Data
MPI Rank 1: ConfigDir=C:\jenkins\workspace\CNTK-Test-Windows-W2\Tests\EndToEndTests\Speech\DNN
MPI Rank 1: OutputDir=C:\Users\svcphil\AppData\Local\Temp\cntk-test-20160816030048.672180\Speech\DNN_ParallelNoQuantization@release_gpu
MPI Rank 1: DeviceId=0
MPI Rank 1: timestamping=true
MPI Rank 1: numCPUThreads=8
MPI Rank 1: stderr=C:\Users\svcphil\AppData\Local\Temp\cntk-test-20160816030048.672180\Speech\DNN_ParallelNoQuantization@release_gpu/stderr
MPI Rank 1: 
MPI Rank 1: 08/16/2016 03:03:12: <<<<<<<<<<<<<<<<<<<< RAW CONFIG WITH ALL VARIABLES RESOLVED <<<<<<<<<<<<<<<<<<<<
MPI Rank 1: 
MPI Rank 1: 08/16/2016 03:03:12: >>>>>>>>>>>>>>>>>>>> PROCESSED CONFIG WITH ALL VARIABLES RESOLVED >>>>>>>>>>>>>>>>>>>>
MPI Rank 1: configparameters: cntk.cntk:command=speechTrain
MPI Rank 1: configparameters: cntk.cntk:ConfigDir=C:\jenkins\workspace\CNTK-Test-Windows-W2\Tests\EndToEndTests\Speech\DNN
MPI Rank 1: configparameters: cntk.cntk:currentDirectory=C:\jenkins\workspace\CNTK-Test-Windows-W2\Tests\EndToEndTests\Speech\Data
MPI Rank 1: configparameters: cntk.cntk:DataDir=C:\jenkins\workspace\CNTK-Test-Windows-W2\Tests\EndToEndTests\Speech\Data
MPI Rank 1: configparameters: cntk.cntk:deviceId=0
MPI Rank 1: configparameters: cntk.cntk:numCPUThreads=8
MPI Rank 1: configparameters: cntk.cntk:OutputDir=C:\Users\svcphil\AppData\Local\Temp\cntk-test-20160816030048.672180\Speech\DNN_ParallelNoQuantization@release_gpu
MPI Rank 1: configparameters: cntk.cntk:parallelTrain=true
MPI Rank 1: configparameters: cntk.cntk:precision=float
MPI Rank 1: configparameters: cntk.cntk:RunDir=C:\Users\svcphil\AppData\Local\Temp\cntk-test-20160816030048.672180\Speech\DNN_ParallelNoQuantization@release_gpu
MPI Rank 1: configparameters: cntk.cntk:speechTrain=[
MPI Rank 1:     action = "train"
MPI Rank 1:     modelPath = "C:\Users\svcphil\AppData\Local\Temp\cntk-test-20160816030048.672180\Speech\DNN_ParallelNoQuantization@release_gpu/models/cntkSpeech.dnn"
MPI Rank 1:     deviceId = 0
MPI Rank 1:     traceLevel = 1
MPI Rank 1:     SimpleNetworkBuilder = [
MPI Rank 1:         layerSizes = 363:512:512:132
MPI Rank 1:         trainingCriterion = "CrossEntropyWithSoftmax"
MPI Rank 1:         evalCriterion = "ClassificationError"
MPI Rank 1:         layerTypes = "Sigmoid"
MPI Rank 1:         initValueScale = 1.0
MPI Rank 1:         applyMeanVarNorm = true
MPI Rank 1:         uniformInit = true
MPI Rank 1:         needPrior = true
MPI Rank 1:     ]
MPI Rank 1:     ExperimentalNetworkBuilder = [    // the same as above but with BS. Not active; activate by commenting out the SimpleNetworkBuilder entry above
MPI Rank 1:         layerSizes = 363:512:512:132
MPI Rank 1:         trainingCriterion = 'CE'
MPI Rank 1:         evalCriterion = 'Err'
MPI Rank 1:         applyMeanVarNorm = true
MPI Rank 1:         L = Length(layerSizes)-1    // number of model layers
MPI Rank 1:         features = Input(layerSizes[0], 1, tag='feature') ; labels = Input(layerSizes[Length(layerSizes)-1], 1, tag='label')
MPI Rank 1:         featNorm = if applyMeanVarNorm
MPI Rank 1:                    then MeanVarNorm(features)
MPI Rank 1:                    else features
MPI Rank 1:         layers[layer:1..L-1] = if layer > 1
MPI Rank 1:                                then SBFF(layers[layer-1].Eh, layerSizes[layer], layerSizes[layer-1])
MPI Rank 1:                                else SBFF(featNorm, layerSizes[layer], layerSizes[layer-1])
MPI Rank 1:         outLayer = BFF(layers[L-1].Eh, layerSizes[L], layerSizes[L-1])
MPI Rank 1:         outZ = outLayer.z        // + PastValue(layerSizes[L], 1, outLayer.z)
MPI Rank 1:         CE = if trainingCriterion == 'CE'
MPI Rank 1:              then CrossEntropyWithSoftmax(labels, outZ, tag='criterion')
MPI Rank 1:              else Fail('unknown trainingCriterion ' + trainingCriterion)
MPI Rank 1:         Err = if evalCriterion == 'Err' then
MPI Rank 1:               ClassificationError(labels, outZ, tag='evaluation')
MPI Rank 1:               else Fail('unknown evalCriterion ' + evalCriterion)
MPI Rank 1:         logPrior = LogPrior(labels)
MPI Rank 1:         // TODO: how to add a tag to an infix operation?
MPI Rank 1:         ScaledLogLikelihood = Minus (outZ, logPrior, tag='output')
MPI Rank 1:     ]
MPI Rank 1:     SGD = [
MPI Rank 1:         epochSize = 20480
MPI Rank 1:         minibatchSize = 64:256:1024
MPI Rank 1:         learningRatesPerMB = 1.0:0.5:0.1
MPI Rank 1:         numMBsToShowResult = 10
MPI Rank 1:         momentumPerMB = 0.9:0.656119
MPI Rank 1:         dropoutRate = 0.0
MPI Rank 1:         maxEpochs = 3
MPI Rank 1:         keepCheckPointFiles = true
MPI Rank 1:         clippingThresholdPerSample = 1#INF
MPI Rank 1:         ParallelTrain = [
MPI Rank 1:             parallelizationMethod = "DataParallelSGD"
MPI Rank 1:             distributedMBReading = true
MPI Rank 1:             DataParallelSGD = [
MPI Rank 1:                 gradientBits = 32
MPI Rank 1:             ]
MPI Rank 1:         ]
MPI Rank 1:         AutoAdjust = [
MPI Rank 1:             reduceLearnRateIfImproveLessThan = 0
MPI Rank 1:             loadBestModel = true
MPI Rank 1:             increaseLearnRateIfImproveMoreThan = 1000000000
MPI Rank 1:             learnRateDecreaseFactor = 0.5
MPI Rank 1:             learnRateIncreaseFactor = 1.382
MPI Rank 1:             autoAdjustLR = "adjustAfterEpoch"
MPI Rank 1:         ]
MPI Rank 1:     ]
MPI Rank 1:     reader = [
MPI Rank 1:         readerType = "HTKMLFReader"
MPI Rank 1:         readMethod = "blockRandomize"
MPI Rank 1:         miniBatchMode = "partial"
MPI Rank 1:         randomize = "auto"
MPI Rank 1:         verbosity = 0
MPI Rank 1:         useMersenneTwisterRand=true
MPI Rank 1:         features = [
MPI Rank 1:             dim = 363
MPI Rank 1:             type = "real"
MPI Rank 1:             scpFile = "glob_0000.scp"
MPI Rank 1:         ]
MPI Rank 1:         labels = [
MPI Rank 1:             mlfFile = "C:\jenkins\workspace\CNTK-Test-Windows-W2\Tests\EndToEndTests\Speech\Data/glob_0000.mlf"
MPI Rank 1:             labelMappingFile = "C:\jenkins\workspace\CNTK-Test-Windows-W2\Tests\EndToEndTests\Speech\Data/state.list"
MPI Rank 1:             labelDim = 132
MPI Rank 1:             labelType = "category"
MPI Rank 1:         ]
MPI Rank 1:     ]
MPI Rank 1: ]
MPI Rank 1: 
MPI Rank 1: configparameters: cntk.cntk:stderr=C:\Users\svcphil\AppData\Local\Temp\cntk-test-20160816030048.672180\Speech\DNN_ParallelNoQuantization@release_gpu/stderr
MPI Rank 1: configparameters: cntk.cntk:timestamping=true
MPI Rank 1: 08/16/2016 03:03:12: <<<<<<<<<<<<<<<<<<<< PROCESSED CONFIG WITH ALL VARIABLES RESOLVED <<<<<<<<<<<<<<<<<<<<
MPI Rank 1: 08/16/2016 03:03:12: Commands: speechTrain
MPI Rank 1: 08/16/2016 03:03:12: Precision = "float"
MPI Rank 1: 08/16/2016 03:03:12: Using 8 CPU threads.
MPI Rank 1: 08/16/2016 03:03:12: CNTKModelPath: C:\Users\svcphil\AppData\Local\Temp\cntk-test-20160816030048.672180\Speech\DNN_ParallelNoQuantization@release_gpu/models/cntkSpeech.dnn
MPI Rank 1: 08/16/2016 03:03:12: CNTKCommandTrainInfo: speechTrain : 3
MPI Rank 1: 08/16/2016 03:03:12: CNTKCommandTrainInfo: CNTKNoMoreCommands_Total : 3
MPI Rank 1: 
MPI Rank 1: 08/16/2016 03:03:12: ##############################################################################
MPI Rank 1: 08/16/2016 03:03:12: #                                                                            #
MPI Rank 1: 08/16/2016 03:03:12: # Action "train"                                                             #
MPI Rank 1: 08/16/2016 03:03:12: #                                                                            #
MPI Rank 1: 08/16/2016 03:03:12: ##############################################################################
MPI Rank 1: 
MPI Rank 1: 08/16/2016 03:03:12: CNTKCommandTrainBegin: speechTrain
MPI Rank 1: SimpleNetworkBuilder Using GPU 0
MPI Rank 1: reading script file glob_0000.scp ... 948 entries
MPI Rank 1: total 132 state names in state list C:\jenkins\workspace\CNTK-Test-Windows-W2\Tests\EndToEndTests\Speech\Data/state.list
MPI Rank 1: htkmlfreader: reading MLF file C:\jenkins\workspace\CNTK-Test-Windows-W2\Tests\EndToEndTests\Speech\Data/glob_0000.mlf ... total 948 entries
MPI Rank 1: ...............................................................................................feature set 0: 252734 frames in 948 out of 948 utterances
MPI Rank 1: label set 0: 129 classes
MPI Rank 1: minibatchutterancesource: 948 utterances grouped into 3 chunks, av. chunk size: 316.0 utterances, 84244.7 frames
MPI Rank 1: 
MPI Rank 1: 08/16/2016 03:03:13: Creating virgin network.
MPI Rank 1: Node 'W0' (LearnableParameter operation): Initializing Parameter[512 x 363] <- 0.000000.
MPI Rank 1: Node 'W0' (LearnableParameter operation): Initializing Parameter[512 x 363] <- uniform(seed=1, range=0.050000*1.000000, onCPU=false).
MPI Rank 1: Microsoft::MSR::CNTK::GPUMatrix<ElemType>::SetUniformRandomValue (GPU): creating curand object with seed 1, sizeof(ElemType)==4
MPI Rank 1: Node 'B0' (LearnableParameter operation): Initializing Parameter[512 x 1] <- 0.000000.
MPI Rank 1: Node 'B0' (LearnableParameter operation): Initializing Parameter[512 x 1] <- 0.000000.
MPI Rank 1: Node 'W1' (LearnableParameter operation): Initializing Parameter[512 x 512] <- 0.000000.
MPI Rank 1: Node 'W1' (LearnableParameter operation): Initializing Parameter[512 x 512] <- uniform(seed=2, range=0.050000*1.000000, onCPU=false).
MPI Rank 1: Node 'B1' (LearnableParameter operation): Initializing Parameter[512 x 1] <- 0.000000.
MPI Rank 1: Node 'B1' (LearnableParameter operation): Initializing Parameter[512 x 1] <- 0.000000.
MPI Rank 1: Node 'W2' (LearnableParameter operation): Initializing Parameter[132 x 512] <- 0.000000.
MPI Rank 1: Node 'W2' (LearnableParameter operation): Initializing Parameter[132 x 512] <- uniform(seed=3, range=0.050000*1.000000, onCPU=false).
MPI Rank 1: Node 'B2' (LearnableParameter operation): Initializing Parameter[132 x 1] <- 0.000000.
MPI Rank 1: Node 'B2' (LearnableParameter operation): Initializing Parameter[132 x 1] <- 0.000000.
MPI Rank 1: 
MPI Rank 1: Post-processing network...
MPI Rank 1: 
MPI Rank 1: 7 roots:
MPI Rank 1: 	CrossEntropyWithSoftmax = CrossEntropyWithSoftmax()
MPI Rank 1: 	EvalClassificationError = ClassificationError()
MPI Rank 1: 	InvStdOfFeatures = InvStdDev()
MPI Rank 1: 	MeanOfFeatures = Mean()
MPI Rank 1: 	PosteriorProb = Softmax()
MPI Rank 1: 	Prior = Mean()
MPI Rank 1: 	ScaledLogLikelihood = Minus()
MPI Rank 1: 
MPI Rank 1: Validating network. 25 nodes to process in pass 1.
MPI Rank 1: 
MPI Rank 1: Validating --> labels = InputValue() :  -> [132 x *]
MPI Rank 1: Validating --> W2 = LearnableParameter() :  -> [132 x 512]
MPI Rank 1: Validating --> W1 = LearnableParameter() :  -> [512 x 512]
MPI Rank 1: Validating --> W0 = LearnableParameter() :  -> [512 x 363]
MPI Rank 1: Validating --> features = InputValue() :  -> [363 x *]
MPI Rank 1: Validating --> MeanOfFeatures = Mean (features) : [363 x *] -> [363]
MPI Rank 1: Validating --> InvStdOfFeatures = InvStdDev (features) : [363 x *] -> [363]
MPI Rank 1: Validating --> MVNormalizedFeatures = PerDimMeanVarNormalization (features, MeanOfFeatures, InvStdOfFeatures) : [363 x *], [363], [363] -> [363 x *]
MPI Rank 1: Validating --> W0*features = Times (W0, MVNormalizedFeatures) : [512 x 363], [363 x *] -> [512 x *]
MPI Rank 1: Validating --> B0 = LearnableParameter() :  -> [512 x 1]
MPI Rank 1: Validating --> W0*features+B0 = Plus (W0*features, B0) : [512 x *], [512 x 1] -> [512 x 1 x *]
MPI Rank 1: Validating --> H1 = Sigmoid (W0*features+B0) : [512 x 1 x *] -> [512 x 1 x *]
MPI Rank 1: Validating --> W1*H1 = Times (W1, H1) : [512 x 512], [512 x 1 x *] -> [512 x 1 x *]
MPI Rank 1: Validating --> B1 = LearnableParameter() :  -> [512 x 1]
MPI Rank 1: Validating --> W1*H1+B1 = Plus (W1*H1, B1) : [512 x 1 x *], [512 x 1] -> [512 x 1 x *]
MPI Rank 1: Validating --> H2 = Sigmoid (W1*H1+B1) : [512 x 1 x *] -> [512 x 1 x *]
MPI Rank 1: Validating --> W2*H1 = Times (W2, H2) : [132 x 512], [512 x 1 x *] -> [132 x 1 x *]
MPI Rank 1: Validating --> B2 = LearnableParameter() :  -> [132 x 1]
MPI Rank 1: Validating --> HLast = Plus (W2*H1, B2) : [132 x 1 x *], [132 x 1] -> [132 x 1 x *]
MPI Rank 1: Validating --> CrossEntropyWithSoftmax = CrossEntropyWithSoftmax (labels, HLast) : [132 x *], [132 x 1 x *] -> [1]
MPI Rank 1: Validating --> EvalClassificationError = ClassificationError (labels, HLast) : [132 x *], [132 x 1 x *] -> [1]
MPI Rank 1: Validating --> PosteriorProb = Softmax (HLast) : [132 x 1 x *] -> [132 x 1 x *]
MPI Rank 1: Validating --> Prior = Mean (labels) : [132 x *] -> [132]
MPI Rank 1: Validating --> LogOfPrior = Log (Prior) : [132] -> [132]
MPI Rank 1: Validating --> ScaledLogLikelihood = Minus (HLast, LogOfPrior) : [132 x 1 x *], [132] -> [132 x 1 x *]
MPI Rank 1: 
MPI Rank 1: Validating network. 17 nodes to process in pass 2.
MPI Rank 1: 
MPI Rank 1: 
MPI Rank 1: Validating network, final pass.
MPI Rank 1: 
MPI Rank 1: 
MPI Rank 1: 
MPI Rank 1: 12 out of 25 nodes do not share the minibatch layout with the input data.
MPI Rank 1: 
MPI Rank 1: Post-processing network complete.
MPI Rank 1: 
MPI Rank 1: 08/16/2016 03:03:13: Created model with 25 nodes on GPU 0.
MPI Rank 1: 
MPI Rank 1: 08/16/2016 03:03:13: Training criterion node(s):
MPI Rank 1: 08/16/2016 03:03:13: 	CrossEntropyWithSoftmax = CrossEntropyWithSoftmax
MPI Rank 1: 
<<<<<<< HEAD
MPI Rank 1: 05/03/2016 14:22:49: 	EvalClassificationError = ClassificationError
=======
MPI Rank 1: 08/16/2016 03:03:13: Evaluation criterion node(s):
MPI Rank 1: 08/16/2016 03:03:13: 	EvalErrorPrediction = ErrorPrediction
>>>>>>> 8493f118
MPI Rank 1: 
MPI Rank 1: 
MPI Rank 1: Allocating matrices for forward and/or backward propagation.
MPI Rank 1: 
MPI Rank 1: Memory Sharing: Out of 40 matrices, 19 are shared as 8, and 21 are not shared.
MPI Rank 1: 
MPI Rank 1: 	{ B0 : [512 x 1] (gradient)
MPI Rank 1: 	  H1 : [512 x 1 x *] (gradient)
MPI Rank 1: 	  W1*H1+B1 : [512 x 1 x *] (gradient)
MPI Rank 1: 	  W2*H1 : [132 x 1 x *] }
MPI Rank 1: 	{ HLast : [132 x 1 x *]
MPI Rank 1: 	  W2 : [132 x 512] (gradient) }
MPI Rank 1: 	{ W1 : [512 x 512] (gradient)
MPI Rank 1: 	  W1*H1+B1 : [512 x 1 x *] }
MPI Rank 1: 	{ B1 : [512 x 1] (gradient)
MPI Rank 1: 	  H2 : [512 x 1 x *] (gradient)
MPI Rank 1: 	  HLast : [132 x 1 x *] (gradient) }
MPI Rank 1: 	{ W0 : [512 x 363] (gradient)
MPI Rank 1: 	  W0*features+B0 : [512 x 1 x *] }
MPI Rank 1: 	{ H1 : [512 x 1 x *]
MPI Rank 1: 	  W0*features : [512 x *] (gradient) }
MPI Rank 1: 	{ H2 : [512 x 1 x *]
MPI Rank 1: 	  W1*H1 : [512 x 1 x *] (gradient) }
MPI Rank 1: 	{ W0*features+B0 : [512 x 1 x *] (gradient)
MPI Rank 1: 	  W1*H1 : [512 x 1 x *] }
MPI Rank 1: 
MPI Rank 1: 
MPI Rank 1: 08/16/2016 03:03:13: Training 516740 parameters in 6 out of 6 parameter tensors and 15 nodes with gradient:
MPI Rank 1: 
<<<<<<< HEAD
MPI Rank 1: 0000000000000000: {[EvalClassificationError Gradient[1]] [InvStdOfFeatures Gradient[363]] [LogOfPrior Gradient[132]] [MVNormalizedFeatures Gradient[363 x *]] [MeanOfFeatures Gradient[363]] [PosteriorProb Gradient[132 x 1 x *]] [PosteriorProb Value[132 x 1 x *]] [Prior Gradient[132]] [ScaledLogLikelihood Gradient[132 x 1 x *]] [features Gradient[363 x *]] [labels Gradient[132 x *]] }
MPI Rank 1: 000000D220C5FCA0: {[B0 Value[512 x 1]] }
MPI Rank 1: 000000D220C60240: {[W1 Value[512 x 512]] }
MPI Rank 1: 000000D220C60420: {[InvStdOfFeatures Value[363]] }
MPI Rank 1: 000000D220C609C0: {[W0 Value[512 x 363]] }
MPI Rank 1: 000000D220C60D80: {[MeanOfFeatures Value[363]] }
MPI Rank 1: 000000D220C61320: {[B1 Value[512 x 1]] }
MPI Rank 1: 000000D22369D6B0: {[B2 Value[132 x 1]] }
MPI Rank 1: 000000D22369D7F0: {[LogOfPrior Value[132]] }
MPI Rank 1: 000000D22369D890: {[H1 Value[512 x 1 x *]] [W0*features Gradient[512 x *]] }
MPI Rank 1: 000000D22369DBB0: {[MVNormalizedFeatures Value[363 x *]] }
MPI Rank 1: 000000D22369DC50: {[W0*features Value[512 x *]] }
MPI Rank 1: 000000D22369DCF0: {[Prior Value[132]] }
MPI Rank 1: 000000D22369DED0: {[W0 Gradient[512 x 363]] [W0*features+B0 Value[512 x 1 x *]] }
MPI Rank 1: 000000D22369E010: {[W0*features+B0 Gradient[512 x 1 x *]] [W1*H1 Value[512 x 1 x *]] }
MPI Rank 1: 000000D22369E0B0: {[B1 Gradient[512 x 1]] [H2 Gradient[512 x 1 x *]] [HLast Gradient[132 x 1 x *]] }
MPI Rank 1: 000000D22369E290: {[W2*H1 Gradient[132 x 1 x *]] }
MPI Rank 1: 000000D22369E330: {[labels Value[132 x *]] }
MPI Rank 1: 000000D22369E470: {[HLast Value[132 x 1 x *]] [W2 Gradient[132 x 512]] }
MPI Rank 1: 000000D22369E650: {[CrossEntropyWithSoftmax Value[1]] }
MPI Rank 1: 000000D22369E830: {[B0 Gradient[512 x 1]] [H1 Gradient[512 x 1 x *]] [W1*H1+B1 Gradient[512 x 1 x *]] [W2*H1 Value[132 x 1 x *]] }
MPI Rank 1: 000000D22369E8D0: {[W2 Value[132 x 512]] }
MPI Rank 1: 000000D22369EB50: {[B2 Gradient[132 x 1]] }
MPI Rank 1: 000000D22369EBF0: {[EvalClassificationError Value[1]] }
MPI Rank 1: 000000D22369EDD0: {[ScaledLogLikelihood Value[132 x 1 x *]] }
MPI Rank 1: 000000D22369F050: {[H2 Value[512 x 1 x *]] [W1*H1 Gradient[512 x 1 x *]] }
MPI Rank 1: 000000D22369F0F0: {[CrossEntropyWithSoftmax Gradient[1]] }
MPI Rank 1: 000000D22369F4B0: {[W1 Gradient[512 x 512]] [W1*H1+B1 Value[512 x 1 x *]] }
MPI Rank 1: 000000D27C2288A0: {[features Value[363 x *]] }
=======
MPI Rank 1: 08/16/2016 03:03:13: 	Node 'B0' (LearnableParameter operation) : [512 x 1]
MPI Rank 1: 08/16/2016 03:03:13: 	Node 'B1' (LearnableParameter operation) : [512 x 1]
MPI Rank 1: 08/16/2016 03:03:13: 	Node 'B2' (LearnableParameter operation) : [132 x 1]
MPI Rank 1: 08/16/2016 03:03:13: 	Node 'W0' (LearnableParameter operation) : [512 x 363]
MPI Rank 1: 08/16/2016 03:03:13: 	Node 'W1' (LearnableParameter operation) : [512 x 512]
MPI Rank 1: 08/16/2016 03:03:13: 	Node 'W2' (LearnableParameter operation) : [132 x 512]
>>>>>>> 8493f118
MPI Rank 1: 
MPI Rank 1: 
MPI Rank 1: 08/16/2016 03:03:13: Precomputing --> 3 PreCompute nodes found.
MPI Rank 1: 
MPI Rank 1: 08/16/2016 03:03:13: 	MeanOfFeatures = Mean()
MPI Rank 1: 08/16/2016 03:03:13: 	InvStdOfFeatures = InvStdDev()
MPI Rank 1: 08/16/2016 03:03:13: 	Prior = Mean()
MPI Rank 1: minibatchiterator: epoch 0: frames [0..252734] (first utterance at frame 0), data subset 0 of 1, with 1 datapasses
MPI Rank 1: requiredata: determined feature kind as 33-dimensional 'USER' with frame shift 10.0 ms
MPI Rank 1: 
MPI Rank 1: 08/16/2016 03:03:16: Precomputing --> Completed.
MPI Rank 1: 
MPI Rank 1: 
MPI Rank 1: 08/16/2016 03:03:17: Starting Epoch 1: learning rate per sample = 0.015625  effective momentum = 0.900000  momentum as time constant = 607.4 samples
MPI Rank 1: minibatchiterator: epoch 0: frames [0..20480] (first utterance at frame 0), data subset 1 of 3, with 1 datapasses
MPI Rank 1: 
<<<<<<< HEAD
MPI Rank 1: 05/03/2016 14:22:52: Starting minibatch loop, DataParallelSGD training (MyRank = 1, NumNodes = 3, NumGradientBits = 32), distributed reading is ENABLED.
MPI Rank 1: 05/03/2016 14:22:52:  Epoch[ 1 of 3]-Minibatch[   1-  10, 3.13%]: CrossEntropyWithSoftmax = 4.45645977 * 640; EvalClassificationError = 0.92500000 * 640; time = 0.0820s; samplesPerSecond = 7804.2
MPI Rank 1: 05/03/2016 14:22:52:  Epoch[ 1 of 3]-Minibatch[  11-  20, 6.25%]: CrossEntropyWithSoftmax = 4.22315777 * 640; EvalClassificationError = 0.90156250 * 640; time = 0.0741s; samplesPerSecond = 8641.5
MPI Rank 1: 05/03/2016 14:22:52:  Epoch[ 1 of 3]-Minibatch[  21-  30, 9.38%]: CrossEntropyWithSoftmax = 3.95180674 * 640; EvalClassificationError = 0.84687500 * 640; time = 0.0667s; samplesPerSecond = 9594.8
MPI Rank 1: 05/03/2016 14:22:52:  Epoch[ 1 of 3]-Minibatch[  31-  40, 12.50%]: CrossEntropyWithSoftmax = 3.94158077 * 640; EvalClassificationError = 0.89843750 * 640; time = 0.0709s; samplesPerSecond = 9023.7
MPI Rank 1: 05/03/2016 14:22:52:  Epoch[ 1 of 3]-Minibatch[  41-  50, 15.63%]: CrossEntropyWithSoftmax = 3.85668764 * 640; EvalClassificationError = 0.91093750 * 640; time = 0.0677s; samplesPerSecond = 9456.8
MPI Rank 1: 05/03/2016 14:22:52:  Epoch[ 1 of 3]-Minibatch[  51-  60, 18.75%]: CrossEntropyWithSoftmax = 3.72866395 * 640; EvalClassificationError = 0.89531250 * 640; time = 0.0673s; samplesPerSecond = 9509.1
MPI Rank 1: 05/03/2016 14:22:52:  Epoch[ 1 of 3]-Minibatch[  61-  70, 21.88%]: CrossEntropyWithSoftmax = 3.51808950 * 640; EvalClassificationError = 0.82968750 * 640; time = 0.0663s; samplesPerSecond = 9656.6
MPI Rank 1: 05/03/2016 14:22:52:  Epoch[ 1 of 3]-Minibatch[  71-  80, 25.00%]: CrossEntropyWithSoftmax = 3.48455148 * 640; EvalClassificationError = 0.80781250 * 640; time = 0.0673s; samplesPerSecond = 9510.5
MPI Rank 1: 05/03/2016 14:22:52:  Epoch[ 1 of 3]-Minibatch[  81-  90, 28.13%]: CrossEntropyWithSoftmax = 3.33829287 * 640; EvalClassificationError = 0.76875000 * 640; time = 0.0672s; samplesPerSecond = 9517.2
MPI Rank 1: 05/03/2016 14:22:52:  Epoch[ 1 of 3]-Minibatch[  91- 100, 31.25%]: CrossEntropyWithSoftmax = 3.50167488 * 640; EvalClassificationError = 0.79843750 * 640; time = 0.0664s; samplesPerSecond = 9635.9
MPI Rank 1: 05/03/2016 14:22:53:  Epoch[ 1 of 3]-Minibatch[ 101- 110, 34.38%]: CrossEntropyWithSoftmax = 3.22861769 * 640; EvalClassificationError = 0.80000000 * 640; time = 0.0674s; samplesPerSecond = 9501.3
MPI Rank 1: 05/03/2016 14:22:53:  Epoch[ 1 of 3]-Minibatch[ 111- 120, 37.50%]: CrossEntropyWithSoftmax = 3.32617094 * 640; EvalClassificationError = 0.79062500 * 640; time = 0.0671s; samplesPerSecond = 9542.7
MPI Rank 1: 05/03/2016 14:22:53:  Epoch[ 1 of 3]-Minibatch[ 121- 130, 40.63%]: CrossEntropyWithSoftmax = 3.16898034 * 640; EvalClassificationError = 0.77968750 * 640; time = 0.0667s; samplesPerSecond = 9594.6
MPI Rank 1: 05/03/2016 14:22:53:  Epoch[ 1 of 3]-Minibatch[ 131- 140, 43.75%]: CrossEntropyWithSoftmax = 3.08892096 * 640; EvalClassificationError = 0.77656250 * 640; time = 0.0673s; samplesPerSecond = 9505.8
MPI Rank 1: 05/03/2016 14:22:53:  Epoch[ 1 of 3]-Minibatch[ 141- 150, 46.88%]: CrossEntropyWithSoftmax = 3.06004823 * 640; EvalClassificationError = 0.72968750 * 640; time = 0.0666s; samplesPerSecond = 9605.3
MPI Rank 1: 05/03/2016 14:22:53:  Epoch[ 1 of 3]-Minibatch[ 151- 160, 50.00%]: CrossEntropyWithSoftmax = 2.91128317 * 640; EvalClassificationError = 0.69531250 * 640; time = 0.0669s; samplesPerSecond = 9560.4
MPI Rank 1: 05/03/2016 14:22:53:  Epoch[ 1 of 3]-Minibatch[ 161- 170, 53.13%]: CrossEntropyWithSoftmax = 2.90171900 * 640; EvalClassificationError = 0.72968750 * 640; time = 0.0668s; samplesPerSecond = 9576.7
MPI Rank 1: 05/03/2016 14:22:53:  Epoch[ 1 of 3]-Minibatch[ 171- 180, 56.25%]: CrossEntropyWithSoftmax = 2.73262443 * 640; EvalClassificationError = 0.65312500 * 640; time = 0.0666s; samplesPerSecond = 9607.9
MPI Rank 1: 05/03/2016 14:22:53:  Epoch[ 1 of 3]-Minibatch[ 181- 190, 59.38%]: CrossEntropyWithSoftmax = 2.66515411 * 640; EvalClassificationError = 0.68437500 * 640; time = 0.0683s; samplesPerSecond = 9376.5
MPI Rank 1: 05/03/2016 14:22:53:  Epoch[ 1 of 3]-Minibatch[ 191- 200, 62.50%]: CrossEntropyWithSoftmax = 2.67382540 * 640; EvalClassificationError = 0.66406250 * 640; time = 0.0665s; samplesPerSecond = 9617.4
MPI Rank 1: 05/03/2016 14:22:53:  Epoch[ 1 of 3]-Minibatch[ 201- 210, 65.63%]: CrossEntropyWithSoftmax = 2.52869777 * 640; EvalClassificationError = 0.63593750 * 640; time = 0.0681s; samplesPerSecond = 9393.9
MPI Rank 1: 05/03/2016 14:22:53:  Epoch[ 1 of 3]-Minibatch[ 211- 220, 68.75%]: CrossEntropyWithSoftmax = 2.60032086 * 640; EvalClassificationError = 0.66718750 * 640; time = 0.0667s; samplesPerSecond = 9596.2
MPI Rank 1: 05/03/2016 14:22:53:  Epoch[ 1 of 3]-Minibatch[ 221- 230, 71.88%]: CrossEntropyWithSoftmax = 2.51134184 * 640; EvalClassificationError = 0.64843750 * 640; time = 0.0685s; samplesPerSecond = 9347.0
MPI Rank 1: 05/03/2016 14:22:53:  Epoch[ 1 of 3]-Minibatch[ 231- 240, 75.00%]: CrossEntropyWithSoftmax = 2.45362248 * 640; EvalClassificationError = 0.63750000 * 640; time = 0.0657s; samplesPerSecond = 9742.6
MPI Rank 1: 05/03/2016 14:22:53:  Epoch[ 1 of 3]-Minibatch[ 241- 250, 78.13%]: CrossEntropyWithSoftmax = 2.41640727 * 640; EvalClassificationError = 0.61562500 * 640; time = 0.0670s; samplesPerSecond = 9555.4
MPI Rank 1: 05/03/2016 14:22:54:  Epoch[ 1 of 3]-Minibatch[ 251- 260, 81.25%]: CrossEntropyWithSoftmax = 2.39745480 * 640; EvalClassificationError = 0.62812500 * 640; time = 0.0660s; samplesPerSecond = 9695.4
MPI Rank 1: 05/03/2016 14:22:54:  Epoch[ 1 of 3]-Minibatch[ 261- 270, 84.38%]: CrossEntropyWithSoftmax = 2.16416048 * 640; EvalClassificationError = 0.56718750 * 640; time = 0.0667s; samplesPerSecond = 9591.9
MPI Rank 1: 05/03/2016 14:22:54:  Epoch[ 1 of 3]-Minibatch[ 271- 280, 87.50%]: CrossEntropyWithSoftmax = 2.30346871 * 640; EvalClassificationError = 0.63593750 * 640; time = 0.0666s; samplesPerSecond = 9614.8
MPI Rank 1: 05/03/2016 14:22:54:  Epoch[ 1 of 3]-Minibatch[ 281- 290, 90.63%]: CrossEntropyWithSoftmax = 2.24398830 * 640; EvalClassificationError = 0.60937500 * 640; time = 0.0678s; samplesPerSecond = 9438.7
MPI Rank 1: 05/03/2016 14:22:54:  Epoch[ 1 of 3]-Minibatch[ 291- 300, 93.75%]: CrossEntropyWithSoftmax = 2.15322484 * 640; EvalClassificationError = 0.57968750 * 640; time = 0.0672s; samplesPerSecond = 9527.1
MPI Rank 1: 05/03/2016 14:22:54:  Epoch[ 1 of 3]-Minibatch[ 301- 310, 96.88%]: CrossEntropyWithSoftmax = 2.21664633 * 640; EvalClassificationError = 0.59531250 * 640; time = 0.0661s; samplesPerSecond = 9679.7
MPI Rank 1: 05/03/2016 14:22:54:  Epoch[ 1 of 3]-Minibatch[ 311- 320, 100.00%]: CrossEntropyWithSoftmax = 2.25246690 * 640; EvalClassificationError = 0.60156250 * 640; time = 0.0668s; samplesPerSecond = 9574.7
MPI Rank 1: 05/03/2016 14:22:54: Finished Epoch[ 1 of 3]: [Training] CrossEntropyWithSoftmax = 3.00000344 * 20480; EvalClassificationError = 0.72836914 * 20480; totalSamplesSeen = 20480; learningRatePerSample = 0.015625; epochTime=2.19089s
=======
MPI Rank 1: 08/16/2016 03:03:17: Starting minibatch loop, DataParallelSGD training (MyRank = 1, NumNodes = 3, NumGradientBits = 32), distributed reading is ENABLED.
MPI Rank 1: 08/16/2016 03:03:17:  Epoch[ 1 of 3]-Minibatch[   1-  10, 3.13%]: CrossEntropyWithSoftmax = 4.53638629 * 640; EvalErrorPrediction = 0.92031250 * 640; time = 0.0996s; samplesPerSecond = 6427.7
MPI Rank 1: 08/16/2016 03:03:17:  Epoch[ 1 of 3]-Minibatch[  11-  20, 6.25%]: CrossEntropyWithSoftmax = 4.32517790 * 640; EvalErrorPrediction = 0.92500000 * 640; time = 0.0742s; samplesPerSecond = 8629.6
MPI Rank 1: 08/16/2016 03:03:17:  Epoch[ 1 of 3]-Minibatch[  21-  30, 9.38%]: CrossEntropyWithSoftmax = 3.98246287 * 640; EvalErrorPrediction = 0.87187500 * 640; time = 0.0762s; samplesPerSecond = 8393.6
MPI Rank 1: 08/16/2016 03:03:17:  Epoch[ 1 of 3]-Minibatch[  31-  40, 12.50%]: CrossEntropyWithSoftmax = 3.73673605 * 640; EvalErrorPrediction = 0.84531250 * 640; time = 0.0772s; samplesPerSecond = 8286.7
MPI Rank 1: 08/16/2016 03:03:17:  Epoch[ 1 of 3]-Minibatch[  41-  50, 15.63%]: CrossEntropyWithSoftmax = 3.84021875 * 640; EvalErrorPrediction = 0.86406250 * 640; time = 0.0708s; samplesPerSecond = 9040.3
MPI Rank 1: 08/16/2016 03:03:17:  Epoch[ 1 of 3]-Minibatch[  51-  60, 18.75%]: CrossEntropyWithSoftmax = 3.69831380 * 640; EvalErrorPrediction = 0.86250000 * 640; time = 0.0708s; samplesPerSecond = 9036.1
MPI Rank 1: 08/16/2016 03:03:18:  Epoch[ 1 of 3]-Minibatch[  61-  70, 21.88%]: CrossEntropyWithSoftmax = 3.39593109 * 640; EvalErrorPrediction = 0.77031250 * 640; time = 0.0740s; samplesPerSecond = 8644.4
MPI Rank 1: 08/16/2016 03:03:18:  Epoch[ 1 of 3]-Minibatch[  71-  80, 25.00%]: CrossEntropyWithSoftmax = 3.49749692 * 640; EvalErrorPrediction = 0.82968750 * 640; time = 0.0711s; samplesPerSecond = 9006.3
MPI Rank 1: 08/16/2016 03:03:18:  Epoch[ 1 of 3]-Minibatch[  81-  90, 28.13%]: CrossEntropyWithSoftmax = 3.47295704 * 640; EvalErrorPrediction = 0.81093750 * 640; time = 0.0696s; samplesPerSecond = 9193.7
MPI Rank 1: 08/16/2016 03:03:18:  Epoch[ 1 of 3]-Minibatch[  91- 100, 31.25%]: CrossEntropyWithSoftmax = 3.36483702 * 640; EvalErrorPrediction = 0.79843750 * 640; time = 0.0696s; samplesPerSecond = 9191.0
MPI Rank 1: 08/16/2016 03:03:18:  Epoch[ 1 of 3]-Minibatch[ 101- 110, 34.38%]: CrossEntropyWithSoftmax = 3.46790690 * 640; EvalErrorPrediction = 0.81718750 * 640; time = 0.0771s; samplesPerSecond = 8298.3
MPI Rank 1: 08/16/2016 03:03:18:  Epoch[ 1 of 3]-Minibatch[ 111- 120, 37.50%]: CrossEntropyWithSoftmax = 3.22104746 * 640; EvalErrorPrediction = 0.75625000 * 640; time = 0.0733s; samplesPerSecond = 8736.6
MPI Rank 1: 08/16/2016 03:03:18:  Epoch[ 1 of 3]-Minibatch[ 121- 130, 40.63%]: CrossEntropyWithSoftmax = 3.12504338 * 640; EvalErrorPrediction = 0.75312500 * 640; time = 0.0711s; samplesPerSecond = 9006.1
MPI Rank 1: 08/16/2016 03:03:18:  Epoch[ 1 of 3]-Minibatch[ 131- 140, 43.75%]: CrossEntropyWithSoftmax = 2.99508079 * 640; EvalErrorPrediction = 0.71875000 * 640; time = 0.0706s; samplesPerSecond = 9069.1
MPI Rank 1: 08/16/2016 03:03:18:  Epoch[ 1 of 3]-Minibatch[ 141- 150, 46.88%]: CrossEntropyWithSoftmax = 2.89602891 * 640; EvalErrorPrediction = 0.70000000 * 640; time = 0.0724s; samplesPerSecond = 8842.7
MPI Rank 1: 08/16/2016 03:03:18:  Epoch[ 1 of 3]-Minibatch[ 151- 160, 50.00%]: CrossEntropyWithSoftmax = 3.04740224 * 640; EvalErrorPrediction = 0.74218750 * 640; time = 0.0739s; samplesPerSecond = 8654.6
MPI Rank 1: 08/16/2016 03:03:18:  Epoch[ 1 of 3]-Minibatch[ 161- 170, 53.13%]: CrossEntropyWithSoftmax = 2.75064614 * 640; EvalErrorPrediction = 0.69375000 * 640; time = 0.0713s; samplesPerSecond = 8971.5
MPI Rank 1: 08/16/2016 03:03:18:  Epoch[ 1 of 3]-Minibatch[ 171- 180, 56.25%]: CrossEntropyWithSoftmax = 2.65538367 * 640; EvalErrorPrediction = 0.63750000 * 640; time = 0.0718s; samplesPerSecond = 8909.1
MPI Rank 1: 08/16/2016 03:03:18:  Epoch[ 1 of 3]-Minibatch[ 181- 190, 59.38%]: CrossEntropyWithSoftmax = 2.74816077 * 640; EvalErrorPrediction = 0.69062500 * 640; time = 0.0729s; samplesPerSecond = 8774.1
MPI Rank 1: 08/16/2016 03:03:18:  Epoch[ 1 of 3]-Minibatch[ 191- 200, 62.50%]: CrossEntropyWithSoftmax = 2.68736711 * 640; EvalErrorPrediction = 0.68593750 * 640; time = 0.0738s; samplesPerSecond = 8671.7
MPI Rank 1: 08/16/2016 03:03:19:  Epoch[ 1 of 3]-Minibatch[ 201- 210, 65.63%]: CrossEntropyWithSoftmax = 2.53268725 * 640; EvalErrorPrediction = 0.64375000 * 640; time = 0.0726s; samplesPerSecond = 8820.2
MPI Rank 1: 08/16/2016 03:03:19:  Epoch[ 1 of 3]-Minibatch[ 211- 220, 68.75%]: CrossEntropyWithSoftmax = 2.53923326 * 640; EvalErrorPrediction = 0.63750000 * 640; time = 0.0724s; samplesPerSecond = 8840.9
MPI Rank 1: 08/16/2016 03:03:19:  Epoch[ 1 of 3]-Minibatch[ 221- 230, 71.88%]: CrossEntropyWithSoftmax = 2.48909469 * 640; EvalErrorPrediction = 0.64218750 * 640; time = 0.0723s; samplesPerSecond = 8851.0
MPI Rank 1: 08/16/2016 03:03:19:  Epoch[ 1 of 3]-Minibatch[ 231- 240, 75.00%]: CrossEntropyWithSoftmax = 2.50033043 * 640; EvalErrorPrediction = 0.65156250 * 640; time = 0.0728s; samplesPerSecond = 8792.1
MPI Rank 1: 08/16/2016 03:03:19:  Epoch[ 1 of 3]-Minibatch[ 241- 250, 78.13%]: CrossEntropyWithSoftmax = 2.43569649 * 640; EvalErrorPrediction = 0.63125000 * 640; time = 0.0726s; samplesPerSecond = 8820.9
MPI Rank 1: 08/16/2016 03:03:19:  Epoch[ 1 of 3]-Minibatch[ 251- 260, 81.25%]: CrossEntropyWithSoftmax = 2.34293081 * 640; EvalErrorPrediction = 0.61562500 * 640; time = 0.0718s; samplesPerSecond = 8918.6
MPI Rank 1: 08/16/2016 03:03:19:  Epoch[ 1 of 3]-Minibatch[ 261- 270, 84.38%]: CrossEntropyWithSoftmax = 2.20428051 * 640; EvalErrorPrediction = 0.57812500 * 640; time = 0.0738s; samplesPerSecond = 8671.0
MPI Rank 1: 08/16/2016 03:03:19:  Epoch[ 1 of 3]-Minibatch[ 271- 280, 87.50%]: CrossEntropyWithSoftmax = 2.46886810 * 640; EvalErrorPrediction = 0.65468750 * 640; time = 0.0743s; samplesPerSecond = 8608.4
MPI Rank 1: 08/16/2016 03:03:19:  Epoch[ 1 of 3]-Minibatch[ 281- 290, 90.63%]: CrossEntropyWithSoftmax = 2.22066712 * 640; EvalErrorPrediction = 0.58906250 * 640; time = 0.0727s; samplesPerSecond = 8801.6
MPI Rank 1: 08/16/2016 03:03:19:  Epoch[ 1 of 3]-Minibatch[ 291- 300, 93.75%]: CrossEntropyWithSoftmax = 2.21784272 * 640; EvalErrorPrediction = 0.60781250 * 640; time = 0.0720s; samplesPerSecond = 8883.0
MPI Rank 1: 08/16/2016 03:03:19:  Epoch[ 1 of 3]-Minibatch[ 301- 310, 96.88%]: CrossEntropyWithSoftmax = 2.20442216 * 640; EvalErrorPrediction = 0.57812500 * 640; time = 0.0718s; samplesPerSecond = 8914.4
MPI Rank 1: 08/16/2016 03:03:19:  Epoch[ 1 of 3]-Minibatch[ 311- 320, 100.00%]: CrossEntropyWithSoftmax = 2.18215667 * 640; EvalErrorPrediction = 0.58593750 * 640; time = 0.0723s; samplesPerSecond = 8857.2
MPI Rank 1: 08/16/2016 03:03:19: Finished Epoch[ 1 of 3]: [Training] CrossEntropyWithSoftmax = 2.99321235 * 20480; EvalErrorPrediction = 0.72216797 * 20480; totalSamplesSeen = 20480; learningRatePerSample = 0.015625; epochTime=2.37714s
>>>>>>> 8493f118
MPI Rank 1: 
MPI Rank 1: 08/16/2016 03:03:19: Starting Epoch 2: learning rate per sample = 0.001953  effective momentum = 0.656119  momentum as time constant = 607.5 samples
MPI Rank 1: minibatchiterator: epoch 1: frames [20480..40960] (first utterance at frame 20480), data subset 1 of 3, with 1 datapasses
MPI Rank 1: 
<<<<<<< HEAD
MPI Rank 1: 05/03/2016 14:22:54: Starting minibatch loop, DataParallelSGD training (MyRank = 1, NumNodes = 3, NumGradientBits = 32), distributed reading is ENABLED.
MPI Rank 1: 05/03/2016 14:22:54:  Epoch[ 2 of 3]-Minibatch[   1-  10, 12.50%]: CrossEntropyWithSoftmax = 2.08151949 * 2560; EvalClassificationError = 0.55859375 * 2560; time = 0.0930s; samplesPerSecond = 27529.0
MPI Rank 1: 05/03/2016 14:22:54:  Epoch[ 2 of 3]-Minibatch[  11-  20, 25.00%]: CrossEntropyWithSoftmax = 1.98395686 * 2560; EvalClassificationError = 0.54257813 * 2560; time = 0.0751s; samplesPerSecond = 34085.2
MPI Rank 1: 05/03/2016 14:22:54:  Epoch[ 2 of 3]-Minibatch[  21-  30, 37.50%]: CrossEntropyWithSoftmax = 1.98575480 * 2560; EvalClassificationError = 0.54492188 * 2560; time = 0.0733s; samplesPerSecond = 34944.5
MPI Rank 1: 05/03/2016 14:22:54:  Epoch[ 2 of 3]-Minibatch[  31-  40, 50.00%]: CrossEntropyWithSoftmax = 1.90485033 * 2560; EvalClassificationError = 0.53164062 * 2560; time = 0.0744s; samplesPerSecond = 34407.2
MPI Rank 1: 05/03/2016 14:22:54:  Epoch[ 2 of 3]-Minibatch[  41-  50, 62.50%]: CrossEntropyWithSoftmax = 1.88324139 * 2560; EvalClassificationError = 0.52539063 * 2560; time = 0.0725s; samplesPerSecond = 35313.8
MPI Rank 1: 05/03/2016 14:22:55:  Epoch[ 2 of 3]-Minibatch[  51-  60, 75.00%]: CrossEntropyWithSoftmax = 1.89109324 * 2560; EvalClassificationError = 0.53359375 * 2560; time = 0.0756s; samplesPerSecond = 33853.5
MPI Rank 1: 05/03/2016 14:22:55:  Epoch[ 2 of 3]-Minibatch[  61-  70, 87.50%]: CrossEntropyWithSoftmax = 1.89496253 * 2560; EvalClassificationError = 0.52890625 * 2560; time = 0.0733s; samplesPerSecond = 34916.9
MPI Rank 1: 05/03/2016 14:22:55:  Epoch[ 2 of 3]-Minibatch[  71-  80, 100.00%]: CrossEntropyWithSoftmax = 1.85944298 * 2560; EvalClassificationError = 0.52265625 * 2560; time = 0.0727s; samplesPerSecond = 35208.8
MPI Rank 1: 05/03/2016 14:22:55: Finished Epoch[ 2 of 3]: [Training] CrossEntropyWithSoftmax = 1.93560270 * 20480; EvalClassificationError = 0.53603516 * 20480; totalSamplesSeen = 40960; learningRatePerSample = 0.001953125; epochTime=0.619777s
=======
MPI Rank 1: 08/16/2016 03:03:19: Starting minibatch loop, DataParallelSGD training (MyRank = 1, NumNodes = 3, NumGradientBits = 32), distributed reading is ENABLED.
MPI Rank 1: 08/16/2016 03:03:20:  Epoch[ 2 of 3]-Minibatch[   1-  10, 12.50%]: CrossEntropyWithSoftmax = 2.08889863 * 2560; EvalErrorPrediction = 0.56367188 * 2560; time = 0.1047s; samplesPerSecond = 24439.6
MPI Rank 1: 08/16/2016 03:03:20:  Epoch[ 2 of 3]-Minibatch[  11-  20, 25.00%]: CrossEntropyWithSoftmax = 2.00776218 * 2560; EvalErrorPrediction = 0.54218750 * 2560; time = 0.0858s; samplesPerSecond = 29832.0
MPI Rank 1: 08/16/2016 03:03:20:  Epoch[ 2 of 3]-Minibatch[  21-  30, 37.50%]: CrossEntropyWithSoftmax = 1.99260186 * 2560; EvalErrorPrediction = 0.54257813 * 2560; time = 0.0767s; samplesPerSecond = 33361.1
MPI Rank 1: 08/16/2016 03:03:20:  Epoch[ 2 of 3]-Minibatch[  31-  40, 50.00%]: CrossEntropyWithSoftmax = 1.98459919 * 2560; EvalErrorPrediction = 0.54648438 * 2560; time = 0.0775s; samplesPerSecond = 33029.7
MPI Rank 1: 08/16/2016 03:03:20:  Epoch[ 2 of 3]-Minibatch[  41-  50, 62.50%]: CrossEntropyWithSoftmax = 1.97206446 * 2560; EvalErrorPrediction = 0.53984375 * 2560; time = 0.0766s; samplesPerSecond = 33400.3
MPI Rank 1: 08/16/2016 03:03:20:  Epoch[ 2 of 3]-Minibatch[  51-  60, 75.00%]: CrossEntropyWithSoftmax = 1.91865543 * 2560; EvalErrorPrediction = 0.52109375 * 2560; time = 0.0804s; samplesPerSecond = 31829.3
MPI Rank 1: 08/16/2016 03:03:20:  Epoch[ 2 of 3]-Minibatch[  61-  70, 87.50%]: CrossEntropyWithSoftmax = 1.91066650 * 2560; EvalErrorPrediction = 0.52148438 * 2560; time = 0.0779s; samplesPerSecond = 32851.7
MPI Rank 1: 08/16/2016 03:03:20:  Epoch[ 2 of 3]-Minibatch[  71-  80, 100.00%]: CrossEntropyWithSoftmax = 1.89501438 * 2560; EvalErrorPrediction = 0.51992187 * 2560; time = 0.0796s; samplesPerSecond = 32153.9
MPI Rank 1: 08/16/2016 03:03:20: Finished Epoch[ 2 of 3]: [Training] CrossEntropyWithSoftmax = 1.97128283 * 20480; EvalErrorPrediction = 0.53715820 * 20480; totalSamplesSeen = 40960; learningRatePerSample = 0.001953125; epochTime=0.671177s
>>>>>>> 8493f118
MPI Rank 1: 
MPI Rank 1: 08/16/2016 03:03:20: Starting Epoch 3: learning rate per sample = 0.000098  effective momentum = 0.656119  momentum as time constant = 2429.9 samples
MPI Rank 1: minibatchiterator: epoch 2: frames [40960..61440] (first utterance at frame 40960), data subset 1 of 3, with 1 datapasses
MPI Rank 1: 
<<<<<<< HEAD
MPI Rank 1: 05/03/2016 14:22:55: Starting minibatch loop, DataParallelSGD training (MyRank = 1, NumNodes = 3, NumGradientBits = 32), distributed reading is ENABLED.
MPI Rank 1: 05/03/2016 14:22:55:  Epoch[ 3 of 3]-Minibatch[   1-  10, 50.00%]: CrossEntropyWithSoftmax = 1.86752854 * 10240; EvalClassificationError = 0.52177734 * 10240; time = 0.1334s; samplesPerSecond = 76763.9
MPI Rank 1: 05/03/2016 14:22:55:  Epoch[ 3 of 3]-Minibatch[  11-  20, 100.00%]: CrossEntropyWithSoftmax = 1.87358833 * 10240; EvalClassificationError = 0.51542969 * 10240; time = 0.1069s; samplesPerSecond = 95831.7
MPI Rank 1: 05/03/2016 14:22:55: Finished Epoch[ 3 of 3]: [Training] CrossEntropyWithSoftmax = 1.87055844 * 20480; EvalClassificationError = 0.51860352 * 20480; totalSamplesSeen = 61440; learningRatePerSample = 9.7656251e-005; epochTime=0.248606s
MPI Rank 1: 05/03/2016 14:22:55: CNTKCommandTrainEnd: speechTrain
=======
MPI Rank 1: 08/16/2016 03:03:20: Starting minibatch loop, DataParallelSGD training (MyRank = 1, NumNodes = 3, NumGradientBits = 32), distributed reading is ENABLED.
MPI Rank 1: 08/16/2016 03:03:20:  Epoch[ 3 of 3]-Minibatch[   1-  10, 50.00%]: CrossEntropyWithSoftmax = 1.89820595 * 10240; EvalErrorPrediction = 0.52470703 * 10240; time = 0.1520s; samplesPerSecond = 67362.2
MPI Rank 1: 08/16/2016 03:03:20:  Epoch[ 3 of 3]-Minibatch[  11-  20, 100.00%]: CrossEntropyWithSoftmax = 1.91958075 * 10240; EvalErrorPrediction = 0.53974609 * 10240; time = 0.1252s; samplesPerSecond = 81779.3
MPI Rank 1: 08/16/2016 03:03:20: Finished Epoch[ 3 of 3]: [Training] CrossEntropyWithSoftmax = 1.90889335 * 20480; EvalErrorPrediction = 0.53222656 * 20480; totalSamplesSeen = 61440; learningRatePerSample = 9.7656251e-005; epochTime=0.287153s
MPI Rank 1: 08/16/2016 03:03:21: CNTKCommandTrainEnd: speechTrain
>>>>>>> 8493f118
MPI Rank 1: 
MPI Rank 1: 08/16/2016 03:03:21: Action "train" complete.
MPI Rank 1: 
MPI Rank 1: 08/16/2016 03:03:21: __COMPLETED__
MPI Rank 1: ~MPIWrapper
MPI Rank 2: 08/16/2016 03:03:10: Redirecting stderr to file C:\Users\svcphil\AppData\Local\Temp\cntk-test-20160816030048.672180\Speech\DNN_ParallelNoQuantization@release_gpu/stderr_speechTrain.logrank2
MPI Rank 2: 08/16/2016 03:03:10: -------------------------------------------------------------------
MPI Rank 2: 08/16/2016 03:03:10: Build info: 
MPI Rank 2: 
MPI Rank 2: 08/16/2016 03:03:10: 		Built time: Aug 16 2016 02:54:53
MPI Rank 2: 08/16/2016 03:03:10: 		Last modified date: Fri Aug 12 05:31:21 2016
MPI Rank 2: 08/16/2016 03:03:10: 		Build type: Release
MPI Rank 2: 08/16/2016 03:03:10: 		Build target: GPU
MPI Rank 2: 08/16/2016 03:03:10: 		With 1bit-SGD: no
MPI Rank 2: 08/16/2016 03:03:10: 		Math lib: mkl
MPI Rank 2: 08/16/2016 03:03:10: 		CUDA_PATH: C:\Program Files\NVIDIA GPU Computing Toolkit\CUDA\v7.5
MPI Rank 2: 08/16/2016 03:03:10: 		CUB_PATH: c:\src\cub-1.4.1
MPI Rank 2: 08/16/2016 03:03:10: 		CUDNN_PATH: c:\NVIDIA\cudnn-4.0\cuda
MPI Rank 2: 08/16/2016 03:03:10: 		Build Branch: HEAD
MPI Rank 2: 08/16/2016 03:03:10: 		Build SHA1: 026b1e772b963461e189f8f00aa7ed6951298f84
MPI Rank 2: 08/16/2016 03:03:10: 		Built by svcphil on Philly-Pool3
MPI Rank 2: 08/16/2016 03:03:10: 		Build Path: c:\Jenkins\workspace\CNTK-Build-Windows\Source\CNTK\
MPI Rank 2: 08/16/2016 03:03:10: -------------------------------------------------------------------
MPI Rank 2: 08/16/2016 03:03:13: -------------------------------------------------------------------
MPI Rank 2: 08/16/2016 03:03:13: GPU info:
MPI Rank 2: 
MPI Rank 2: 08/16/2016 03:03:13: 		Device[0]: cores = 2880; computeCapability = 3.5; type = "GeForce GTX 780 Ti"; memory = 3072 MB
MPI Rank 2: 08/16/2016 03:03:13: 		Device[1]: cores = 2880; computeCapability = 3.5; type = "GeForce GTX 780 Ti"; memory = 3072 MB
MPI Rank 2: 08/16/2016 03:03:13: 		Device[2]: cores = 2880; computeCapability = 3.5; type = "GeForce GTX 780 Ti"; memory = 3072 MB
MPI Rank 2: 08/16/2016 03:03:13: 		Device[3]: cores = 2880; computeCapability = 3.5; type = "GeForce GTX 780 Ti"; memory = 3072 MB
MPI Rank 2: 08/16/2016 03:03:13: -------------------------------------------------------------------
MPI Rank 2: 
MPI Rank 2: 08/16/2016 03:03:13: Running on DPHAIM-22 at 2016/08/16 03:03:13
MPI Rank 2: 08/16/2016 03:03:13: Command line: 
MPI Rank 2: C:\jenkins\workspace\CNTK-Test-Windows-W2\x64\release\cntk.exe  configFile=C:\jenkins\workspace\CNTK-Test-Windows-W2\Tests\EndToEndTests\Speech\DNN/cntk.cntk  currentDirectory=C:\jenkins\workspace\CNTK-Test-Windows-W2\Tests\EndToEndTests\Speech\Data  RunDir=C:\Users\svcphil\AppData\Local\Temp\cntk-test-20160816030048.672180\Speech\DNN_ParallelNoQuantization@release_gpu  DataDir=C:\jenkins\workspace\CNTK-Test-Windows-W2\Tests\EndToEndTests\Speech\Data  ConfigDir=C:\jenkins\workspace\CNTK-Test-Windows-W2\Tests\EndToEndTests\Speech\DNN  OutputDir=C:\Users\svcphil\AppData\Local\Temp\cntk-test-20160816030048.672180\Speech\DNN_ParallelNoQuantization@release_gpu  DeviceId=0  timestamping=true  numCPUThreads=8  stderr=C:\Users\svcphil\AppData\Local\Temp\cntk-test-20160816030048.672180\Speech\DNN_ParallelNoQuantization@release_gpu/stderr
MPI Rank 2: 
MPI Rank 2: 
MPI Rank 2: 
MPI Rank 2: 08/16/2016 03:03:13: >>>>>>>>>>>>>>>>>>>> RAW CONFIG (VARIABLES NOT RESOLVED) >>>>>>>>>>>>>>>>>>>>
MPI Rank 2: 08/16/2016 03:03:13: precision = "float"
MPI Rank 2: command = speechTrain
MPI Rank 2: deviceId = $DeviceId$
MPI Rank 2: parallelTrain = true
MPI Rank 2: speechTrain = [
MPI Rank 2:     action = "train"
MPI Rank 2:     modelPath = "$RunDir$/models/cntkSpeech.dnn"
MPI Rank 2:     deviceId = $DeviceId$
MPI Rank 2:     traceLevel = 1
MPI Rank 2:     SimpleNetworkBuilder = [
MPI Rank 2:         layerSizes = 363:512:512:132
MPI Rank 2:         trainingCriterion = "CrossEntropyWithSoftmax"
MPI Rank 2:         evalCriterion = "ClassificationError"
MPI Rank 2:         layerTypes = "Sigmoid"
MPI Rank 2:         initValueScale = 1.0
MPI Rank 2:         applyMeanVarNorm = true
MPI Rank 2:         uniformInit = true
MPI Rank 2:         needPrior = true
MPI Rank 2:     ]
MPI Rank 2:     ExperimentalNetworkBuilder = [    // the same as above but with BS. Not active; activate by commenting out the SimpleNetworkBuilder entry above
MPI Rank 2:         layerSizes = 363:512:512:132
MPI Rank 2:         trainingCriterion = 'CE'
MPI Rank 2:         evalCriterion = 'Err'
MPI Rank 2:         applyMeanVarNorm = true
MPI Rank 2:         L = Length(layerSizes)-1    // number of model layers
MPI Rank 2:         features = Input(layerSizes[0], 1, tag='feature') ; labels = Input(layerSizes[Length(layerSizes)-1], 1, tag='label')
MPI Rank 2:         featNorm = if applyMeanVarNorm
MPI Rank 2:                    then MeanVarNorm(features)
MPI Rank 2:                    else features
MPI Rank 2:         layers[layer:1..L-1] = if layer > 1
MPI Rank 2:                                then SBFF(layers[layer-1].Eh, layerSizes[layer], layerSizes[layer-1])
MPI Rank 2:                                else SBFF(featNorm, layerSizes[layer], layerSizes[layer-1])
MPI Rank 2:         outLayer = BFF(layers[L-1].Eh, layerSizes[L], layerSizes[L-1])
MPI Rank 2:         outZ = outLayer.z        // + PastValue(layerSizes[L], 1, outLayer.z)
MPI Rank 2:         CE = if trainingCriterion == 'CE'
MPI Rank 2:              then CrossEntropyWithSoftmax(labels, outZ, tag='criterion')
MPI Rank 2:              else Fail('unknown trainingCriterion ' + trainingCriterion)
MPI Rank 2:         Err = if evalCriterion == 'Err' then
MPI Rank 2:               ClassificationError(labels, outZ, tag='evaluation')
MPI Rank 2:               else Fail('unknown evalCriterion ' + evalCriterion)
MPI Rank 2:         logPrior = LogPrior(labels)
MPI Rank 2:         // TODO: how to add a tag to an infix operation?
MPI Rank 2:         ScaledLogLikelihood = Minus (outZ, logPrior, tag='output')
MPI Rank 2:     ]
MPI Rank 2:     SGD = [
MPI Rank 2:         epochSize = 20480
MPI Rank 2:         minibatchSize = 64:256:1024
MPI Rank 2:         learningRatesPerMB = 1.0:0.5:0.1
MPI Rank 2:         numMBsToShowResult = 10
MPI Rank 2:         momentumPerMB = 0.9:0.656119
MPI Rank 2:         dropoutRate = 0.0
MPI Rank 2:         maxEpochs = 3
MPI Rank 2:         keepCheckPointFiles = true
MPI Rank 2:         clippingThresholdPerSample = 1#INF
MPI Rank 2:         ParallelTrain = [
MPI Rank 2:             parallelizationMethod = "DataParallelSGD"
MPI Rank 2:             distributedMBReading = true
MPI Rank 2:             DataParallelSGD = [
MPI Rank 2:                 gradientBits = 32
MPI Rank 2:             ]
MPI Rank 2:         ]
MPI Rank 2:         AutoAdjust = [
MPI Rank 2:             reduceLearnRateIfImproveLessThan = 0
MPI Rank 2:             loadBestModel = true
MPI Rank 2:             increaseLearnRateIfImproveMoreThan = 1000000000
MPI Rank 2:             learnRateDecreaseFactor = 0.5
MPI Rank 2:             learnRateIncreaseFactor = 1.382
MPI Rank 2:             autoAdjustLR = "adjustAfterEpoch"
MPI Rank 2:         ]
MPI Rank 2:     ]
MPI Rank 2:     reader = [
MPI Rank 2:         readerType = "HTKMLFReader"
MPI Rank 2:         readMethod = "blockRandomize"
MPI Rank 2:         miniBatchMode = "partial"
MPI Rank 2:         randomize = "auto"
MPI Rank 2:         verbosity = 0
MPI Rank 2:         useMersenneTwisterRand=true
MPI Rank 2:         features = [
MPI Rank 2:             dim = 363
MPI Rank 2:             type = "real"
MPI Rank 2:             scpFile = "glob_0000.scp"
MPI Rank 2:         ]
MPI Rank 2:         labels = [
MPI Rank 2:             mlfFile = "$DataDir$/glob_0000.mlf"
MPI Rank 2:             labelMappingFile = "$DataDir$/state.list"
MPI Rank 2:             labelDim = 132
MPI Rank 2:             labelType = "category"
MPI Rank 2:         ]
MPI Rank 2:     ]
MPI Rank 2: ]
MPI Rank 2: currentDirectory=C:\jenkins\workspace\CNTK-Test-Windows-W2\Tests\EndToEndTests\Speech\Data
MPI Rank 2: RunDir=C:\Users\svcphil\AppData\Local\Temp\cntk-test-20160816030048.672180\Speech\DNN_ParallelNoQuantization@release_gpu
MPI Rank 2: DataDir=C:\jenkins\workspace\CNTK-Test-Windows-W2\Tests\EndToEndTests\Speech\Data
MPI Rank 2: ConfigDir=C:\jenkins\workspace\CNTK-Test-Windows-W2\Tests\EndToEndTests\Speech\DNN
MPI Rank 2: OutputDir=C:\Users\svcphil\AppData\Local\Temp\cntk-test-20160816030048.672180\Speech\DNN_ParallelNoQuantization@release_gpu
MPI Rank 2: DeviceId=0
MPI Rank 2: timestamping=true
MPI Rank 2: numCPUThreads=8
MPI Rank 2: stderr=C:\Users\svcphil\AppData\Local\Temp\cntk-test-20160816030048.672180\Speech\DNN_ParallelNoQuantization@release_gpu/stderr
MPI Rank 2: 
MPI Rank 2: 08/16/2016 03:03:13: <<<<<<<<<<<<<<<<<<<< RAW CONFIG (VARIABLES NOT RESOLVED)  <<<<<<<<<<<<<<<<<<<<
MPI Rank 2: 
MPI Rank 2: 08/16/2016 03:03:13: >>>>>>>>>>>>>>>>>>>> RAW CONFIG WITH ALL VARIABLES RESOLVED >>>>>>>>>>>>>>>>>>>>
MPI Rank 2: 08/16/2016 03:03:13: precision = "float"
MPI Rank 2: command = speechTrain
MPI Rank 2: deviceId = 0
MPI Rank 2: parallelTrain = true
MPI Rank 2: speechTrain = [
MPI Rank 2:     action = "train"
MPI Rank 2:     modelPath = "C:\Users\svcphil\AppData\Local\Temp\cntk-test-20160816030048.672180\Speech\DNN_ParallelNoQuantization@release_gpu/models/cntkSpeech.dnn"
MPI Rank 2:     deviceId = 0
MPI Rank 2:     traceLevel = 1
MPI Rank 2:     SimpleNetworkBuilder = [
MPI Rank 2:         layerSizes = 363:512:512:132
MPI Rank 2:         trainingCriterion = "CrossEntropyWithSoftmax"
MPI Rank 2:         evalCriterion = "ClassificationError"
MPI Rank 2:         layerTypes = "Sigmoid"
MPI Rank 2:         initValueScale = 1.0
MPI Rank 2:         applyMeanVarNorm = true
MPI Rank 2:         uniformInit = true
MPI Rank 2:         needPrior = true
MPI Rank 2:     ]
MPI Rank 2:     ExperimentalNetworkBuilder = [    // the same as above but with BS. Not active; activate by commenting out the SimpleNetworkBuilder entry above
MPI Rank 2:         layerSizes = 363:512:512:132
MPI Rank 2:         trainingCriterion = 'CE'
MPI Rank 2:         evalCriterion = 'Err'
MPI Rank 2:         applyMeanVarNorm = true
MPI Rank 2:         L = Length(layerSizes)-1    // number of model layers
MPI Rank 2:         features = Input(layerSizes[0], 1, tag='feature') ; labels = Input(layerSizes[Length(layerSizes)-1], 1, tag='label')
MPI Rank 2:         featNorm = if applyMeanVarNorm
MPI Rank 2:                    then MeanVarNorm(features)
MPI Rank 2:                    else features
MPI Rank 2:         layers[layer:1..L-1] = if layer > 1
MPI Rank 2:                                then SBFF(layers[layer-1].Eh, layerSizes[layer], layerSizes[layer-1])
MPI Rank 2:                                else SBFF(featNorm, layerSizes[layer], layerSizes[layer-1])
MPI Rank 2:         outLayer = BFF(layers[L-1].Eh, layerSizes[L], layerSizes[L-1])
MPI Rank 2:         outZ = outLayer.z        // + PastValue(layerSizes[L], 1, outLayer.z)
MPI Rank 2:         CE = if trainingCriterion == 'CE'
MPI Rank 2:              then CrossEntropyWithSoftmax(labels, outZ, tag='criterion')
MPI Rank 2:              else Fail('unknown trainingCriterion ' + trainingCriterion)
MPI Rank 2:         Err = if evalCriterion == 'Err' then
MPI Rank 2:               ClassificationError(labels, outZ, tag='evaluation')
MPI Rank 2:               else Fail('unknown evalCriterion ' + evalCriterion)
MPI Rank 2:         logPrior = LogPrior(labels)
MPI Rank 2:         // TODO: how to add a tag to an infix operation?
MPI Rank 2:         ScaledLogLikelihood = Minus (outZ, logPrior, tag='output')
MPI Rank 2:     ]
MPI Rank 2:     SGD = [
MPI Rank 2:         epochSize = 20480
MPI Rank 2:         minibatchSize = 64:256:1024
MPI Rank 2:         learningRatesPerMB = 1.0:0.5:0.1
MPI Rank 2:         numMBsToShowResult = 10
MPI Rank 2:         momentumPerMB = 0.9:0.656119
MPI Rank 2:         dropoutRate = 0.0
MPI Rank 2:         maxEpochs = 3
MPI Rank 2:         keepCheckPointFiles = true
MPI Rank 2:         clippingThresholdPerSample = 1#INF
MPI Rank 2:         ParallelTrain = [
MPI Rank 2:             parallelizationMethod = "DataParallelSGD"
MPI Rank 2:             distributedMBReading = true
MPI Rank 2:             DataParallelSGD = [
MPI Rank 2:                 gradientBits = 32
MPI Rank 2:             ]
MPI Rank 2:         ]
MPI Rank 2:         AutoAdjust = [
MPI Rank 2:             reduceLearnRateIfImproveLessThan = 0
MPI Rank 2:             loadBestModel = true
MPI Rank 2:             increaseLearnRateIfImproveMoreThan = 1000000000
MPI Rank 2:             learnRateDecreaseFactor = 0.5
MPI Rank 2:             learnRateIncreaseFactor = 1.382
MPI Rank 2:             autoAdjustLR = "adjustAfterEpoch"
MPI Rank 2:         ]
MPI Rank 2:     ]
MPI Rank 2:     reader = [
MPI Rank 2:         readerType = "HTKMLFReader"
MPI Rank 2:         readMethod = "blockRandomize"
MPI Rank 2:         miniBatchMode = "partial"
MPI Rank 2:         randomize = "auto"
MPI Rank 2:         verbosity = 0
MPI Rank 2:         useMersenneTwisterRand=true
MPI Rank 2:         features = [
MPI Rank 2:             dim = 363
MPI Rank 2:             type = "real"
MPI Rank 2:             scpFile = "glob_0000.scp"
MPI Rank 2:         ]
MPI Rank 2:         labels = [
MPI Rank 2:             mlfFile = "C:\jenkins\workspace\CNTK-Test-Windows-W2\Tests\EndToEndTests\Speech\Data/glob_0000.mlf"
MPI Rank 2:             labelMappingFile = "C:\jenkins\workspace\CNTK-Test-Windows-W2\Tests\EndToEndTests\Speech\Data/state.list"
MPI Rank 2:             labelDim = 132
MPI Rank 2:             labelType = "category"
MPI Rank 2:         ]
MPI Rank 2:     ]
MPI Rank 2: ]
MPI Rank 2: currentDirectory=C:\jenkins\workspace\CNTK-Test-Windows-W2\Tests\EndToEndTests\Speech\Data
MPI Rank 2: RunDir=C:\Users\svcphil\AppData\Local\Temp\cntk-test-20160816030048.672180\Speech\DNN_ParallelNoQuantization@release_gpu
MPI Rank 2: DataDir=C:\jenkins\workspace\CNTK-Test-Windows-W2\Tests\EndToEndTests\Speech\Data
MPI Rank 2: ConfigDir=C:\jenkins\workspace\CNTK-Test-Windows-W2\Tests\EndToEndTests\Speech\DNN
MPI Rank 2: OutputDir=C:\Users\svcphil\AppData\Local\Temp\cntk-test-20160816030048.672180\Speech\DNN_ParallelNoQuantization@release_gpu
MPI Rank 2: DeviceId=0
MPI Rank 2: timestamping=true
MPI Rank 2: numCPUThreads=8
MPI Rank 2: stderr=C:\Users\svcphil\AppData\Local\Temp\cntk-test-20160816030048.672180\Speech\DNN_ParallelNoQuantization@release_gpu/stderr
MPI Rank 2: 
MPI Rank 2: 08/16/2016 03:03:13: <<<<<<<<<<<<<<<<<<<< RAW CONFIG WITH ALL VARIABLES RESOLVED <<<<<<<<<<<<<<<<<<<<
MPI Rank 2: 
MPI Rank 2: 08/16/2016 03:03:13: >>>>>>>>>>>>>>>>>>>> PROCESSED CONFIG WITH ALL VARIABLES RESOLVED >>>>>>>>>>>>>>>>>>>>
MPI Rank 2: configparameters: cntk.cntk:command=speechTrain
MPI Rank 2: configparameters: cntk.cntk:ConfigDir=C:\jenkins\workspace\CNTK-Test-Windows-W2\Tests\EndToEndTests\Speech\DNN
MPI Rank 2: configparameters: cntk.cntk:currentDirectory=C:\jenkins\workspace\CNTK-Test-Windows-W2\Tests\EndToEndTests\Speech\Data
MPI Rank 2: configparameters: cntk.cntk:DataDir=C:\jenkins\workspace\CNTK-Test-Windows-W2\Tests\EndToEndTests\Speech\Data
MPI Rank 2: configparameters: cntk.cntk:deviceId=0
MPI Rank 2: configparameters: cntk.cntk:numCPUThreads=8
MPI Rank 2: configparameters: cntk.cntk:OutputDir=C:\Users\svcphil\AppData\Local\Temp\cntk-test-20160816030048.672180\Speech\DNN_ParallelNoQuantization@release_gpu
MPI Rank 2: configparameters: cntk.cntk:parallelTrain=true
MPI Rank 2: configparameters: cntk.cntk:precision=float
MPI Rank 2: configparameters: cntk.cntk:RunDir=C:\Users\svcphil\AppData\Local\Temp\cntk-test-20160816030048.672180\Speech\DNN_ParallelNoQuantization@release_gpu
MPI Rank 2: configparameters: cntk.cntk:speechTrain=[
MPI Rank 2:     action = "train"
MPI Rank 2:     modelPath = "C:\Users\svcphil\AppData\Local\Temp\cntk-test-20160816030048.672180\Speech\DNN_ParallelNoQuantization@release_gpu/models/cntkSpeech.dnn"
MPI Rank 2:     deviceId = 0
MPI Rank 2:     traceLevel = 1
MPI Rank 2:     SimpleNetworkBuilder = [
MPI Rank 2:         layerSizes = 363:512:512:132
MPI Rank 2:         trainingCriterion = "CrossEntropyWithSoftmax"
MPI Rank 2:         evalCriterion = "ClassificationError"
MPI Rank 2:         layerTypes = "Sigmoid"
MPI Rank 2:         initValueScale = 1.0
MPI Rank 2:         applyMeanVarNorm = true
MPI Rank 2:         uniformInit = true
MPI Rank 2:         needPrior = true
MPI Rank 2:     ]
MPI Rank 2:     ExperimentalNetworkBuilder = [    // the same as above but with BS. Not active; activate by commenting out the SimpleNetworkBuilder entry above
MPI Rank 2:         layerSizes = 363:512:512:132
MPI Rank 2:         trainingCriterion = 'CE'
MPI Rank 2:         evalCriterion = 'Err'
MPI Rank 2:         applyMeanVarNorm = true
MPI Rank 2:         L = Length(layerSizes)-1    // number of model layers
MPI Rank 2:         features = Input(layerSizes[0], 1, tag='feature') ; labels = Input(layerSizes[Length(layerSizes)-1], 1, tag='label')
MPI Rank 2:         featNorm = if applyMeanVarNorm
MPI Rank 2:                    then MeanVarNorm(features)
MPI Rank 2:                    else features
MPI Rank 2:         layers[layer:1..L-1] = if layer > 1
MPI Rank 2:                                then SBFF(layers[layer-1].Eh, layerSizes[layer], layerSizes[layer-1])
MPI Rank 2:                                else SBFF(featNorm, layerSizes[layer], layerSizes[layer-1])
MPI Rank 2:         outLayer = BFF(layers[L-1].Eh, layerSizes[L], layerSizes[L-1])
MPI Rank 2:         outZ = outLayer.z        // + PastValue(layerSizes[L], 1, outLayer.z)
MPI Rank 2:         CE = if trainingCriterion == 'CE'
MPI Rank 2:              then CrossEntropyWithSoftmax(labels, outZ, tag='criterion')
MPI Rank 2:              else Fail('unknown trainingCriterion ' + trainingCriterion)
MPI Rank 2:         Err = if evalCriterion == 'Err' then
MPI Rank 2:               ClassificationError(labels, outZ, tag='evaluation')
MPI Rank 2:               else Fail('unknown evalCriterion ' + evalCriterion)
MPI Rank 2:         logPrior = LogPrior(labels)
MPI Rank 2:         // TODO: how to add a tag to an infix operation?
MPI Rank 2:         ScaledLogLikelihood = Minus (outZ, logPrior, tag='output')
MPI Rank 2:     ]
MPI Rank 2:     SGD = [
MPI Rank 2:         epochSize = 20480
MPI Rank 2:         minibatchSize = 64:256:1024
MPI Rank 2:         learningRatesPerMB = 1.0:0.5:0.1
MPI Rank 2:         numMBsToShowResult = 10
MPI Rank 2:         momentumPerMB = 0.9:0.656119
MPI Rank 2:         dropoutRate = 0.0
MPI Rank 2:         maxEpochs = 3
MPI Rank 2:         keepCheckPointFiles = true
MPI Rank 2:         clippingThresholdPerSample = 1#INF
MPI Rank 2:         ParallelTrain = [
MPI Rank 2:             parallelizationMethod = "DataParallelSGD"
MPI Rank 2:             distributedMBReading = true
MPI Rank 2:             DataParallelSGD = [
MPI Rank 2:                 gradientBits = 32
MPI Rank 2:             ]
MPI Rank 2:         ]
MPI Rank 2:         AutoAdjust = [
MPI Rank 2:             reduceLearnRateIfImproveLessThan = 0
MPI Rank 2:             loadBestModel = true
MPI Rank 2:             increaseLearnRateIfImproveMoreThan = 1000000000
MPI Rank 2:             learnRateDecreaseFactor = 0.5
MPI Rank 2:             learnRateIncreaseFactor = 1.382
MPI Rank 2:             autoAdjustLR = "adjustAfterEpoch"
MPI Rank 2:         ]
MPI Rank 2:     ]
MPI Rank 2:     reader = [
MPI Rank 2:         readerType = "HTKMLFReader"
MPI Rank 2:         readMethod = "blockRandomize"
MPI Rank 2:         miniBatchMode = "partial"
MPI Rank 2:         randomize = "auto"
MPI Rank 2:         verbosity = 0
MPI Rank 2:         useMersenneTwisterRand=true
MPI Rank 2:         features = [
MPI Rank 2:             dim = 363
MPI Rank 2:             type = "real"
MPI Rank 2:             scpFile = "glob_0000.scp"
MPI Rank 2:         ]
MPI Rank 2:         labels = [
MPI Rank 2:             mlfFile = "C:\jenkins\workspace\CNTK-Test-Windows-W2\Tests\EndToEndTests\Speech\Data/glob_0000.mlf"
MPI Rank 2:             labelMappingFile = "C:\jenkins\workspace\CNTK-Test-Windows-W2\Tests\EndToEndTests\Speech\Data/state.list"
MPI Rank 2:             labelDim = 132
MPI Rank 2:             labelType = "category"
MPI Rank 2:         ]
MPI Rank 2:     ]
MPI Rank 2: ]
MPI Rank 2: 
MPI Rank 2: configparameters: cntk.cntk:stderr=C:\Users\svcphil\AppData\Local\Temp\cntk-test-20160816030048.672180\Speech\DNN_ParallelNoQuantization@release_gpu/stderr
MPI Rank 2: configparameters: cntk.cntk:timestamping=true
MPI Rank 2: 08/16/2016 03:03:13: <<<<<<<<<<<<<<<<<<<< PROCESSED CONFIG WITH ALL VARIABLES RESOLVED <<<<<<<<<<<<<<<<<<<<
MPI Rank 2: 08/16/2016 03:03:13: Commands: speechTrain
MPI Rank 2: 08/16/2016 03:03:13: Precision = "float"
MPI Rank 2: 08/16/2016 03:03:13: Using 8 CPU threads.
MPI Rank 2: 08/16/2016 03:03:13: CNTKModelPath: C:\Users\svcphil\AppData\Local\Temp\cntk-test-20160816030048.672180\Speech\DNN_ParallelNoQuantization@release_gpu/models/cntkSpeech.dnn
MPI Rank 2: 08/16/2016 03:03:13: CNTKCommandTrainInfo: speechTrain : 3
MPI Rank 2: 08/16/2016 03:03:13: CNTKCommandTrainInfo: CNTKNoMoreCommands_Total : 3
MPI Rank 2: 
MPI Rank 2: 08/16/2016 03:03:13: ##############################################################################
MPI Rank 2: 08/16/2016 03:03:13: #                                                                            #
MPI Rank 2: 08/16/2016 03:03:13: # Action "train"                                                             #
MPI Rank 2: 08/16/2016 03:03:13: #                                                                            #
MPI Rank 2: 08/16/2016 03:03:13: ##############################################################################
MPI Rank 2: 
MPI Rank 2: 08/16/2016 03:03:13: CNTKCommandTrainBegin: speechTrain
MPI Rank 2: SimpleNetworkBuilder Using GPU 0
MPI Rank 2: reading script file glob_0000.scp ... 948 entries
MPI Rank 2: total 132 state names in state list C:\jenkins\workspace\CNTK-Test-Windows-W2\Tests\EndToEndTests\Speech\Data/state.list
MPI Rank 2: htkmlfreader: reading MLF file C:\jenkins\workspace\CNTK-Test-Windows-W2\Tests\EndToEndTests\Speech\Data/glob_0000.mlf ... total 948 entries
MPI Rank 2: ...............................................................................................feature set 0: 252734 frames in 948 out of 948 utterances
MPI Rank 2: label set 0: 129 classes
MPI Rank 2: minibatchutterancesource: 948 utterances grouped into 3 chunks, av. chunk size: 316.0 utterances, 84244.7 frames
MPI Rank 2: 
MPI Rank 2: 08/16/2016 03:03:13: Creating virgin network.
MPI Rank 2: Node 'W0' (LearnableParameter operation): Initializing Parameter[512 x 363] <- 0.000000.
MPI Rank 2: Node 'W0' (LearnableParameter operation): Initializing Parameter[512 x 363] <- uniform(seed=1, range=0.050000*1.000000, onCPU=false).
MPI Rank 2: Microsoft::MSR::CNTK::GPUMatrix<ElemType>::SetUniformRandomValue (GPU): creating curand object with seed 1, sizeof(ElemType)==4
MPI Rank 2: Node 'B0' (LearnableParameter operation): Initializing Parameter[512 x 1] <- 0.000000.
MPI Rank 2: Node 'B0' (LearnableParameter operation): Initializing Parameter[512 x 1] <- 0.000000.
MPI Rank 2: Node 'W1' (LearnableParameter operation): Initializing Parameter[512 x 512] <- 0.000000.
MPI Rank 2: Node 'W1' (LearnableParameter operation): Initializing Parameter[512 x 512] <- uniform(seed=2, range=0.050000*1.000000, onCPU=false).
MPI Rank 2: Node 'B1' (LearnableParameter operation): Initializing Parameter[512 x 1] <- 0.000000.
MPI Rank 2: Node 'B1' (LearnableParameter operation): Initializing Parameter[512 x 1] <- 0.000000.
MPI Rank 2: Node 'W2' (LearnableParameter operation): Initializing Parameter[132 x 512] <- 0.000000.
MPI Rank 2: Node 'W2' (LearnableParameter operation): Initializing Parameter[132 x 512] <- uniform(seed=3, range=0.050000*1.000000, onCPU=false).
MPI Rank 2: Node 'B2' (LearnableParameter operation): Initializing Parameter[132 x 1] <- 0.000000.
MPI Rank 2: Node 'B2' (LearnableParameter operation): Initializing Parameter[132 x 1] <- 0.000000.
MPI Rank 2: 
MPI Rank 2: Post-processing network...
MPI Rank 2: 
MPI Rank 2: 7 roots:
MPI Rank 2: 	CrossEntropyWithSoftmax = CrossEntropyWithSoftmax()
MPI Rank 2: 	EvalClassificationError = ClassificationError()
MPI Rank 2: 	InvStdOfFeatures = InvStdDev()
MPI Rank 2: 	MeanOfFeatures = Mean()
MPI Rank 2: 	PosteriorProb = Softmax()
MPI Rank 2: 	Prior = Mean()
MPI Rank 2: 	ScaledLogLikelihood = Minus()
MPI Rank 2: 
MPI Rank 2: Validating network. 25 nodes to process in pass 1.
MPI Rank 2: 
MPI Rank 2: Validating --> labels = InputValue() :  -> [132 x *]
MPI Rank 2: Validating --> W2 = LearnableParameter() :  -> [132 x 512]
MPI Rank 2: Validating --> W1 = LearnableParameter() :  -> [512 x 512]
MPI Rank 2: Validating --> W0 = LearnableParameter() :  -> [512 x 363]
MPI Rank 2: Validating --> features = InputValue() :  -> [363 x *]
MPI Rank 2: Validating --> MeanOfFeatures = Mean (features) : [363 x *] -> [363]
MPI Rank 2: Validating --> InvStdOfFeatures = InvStdDev (features) : [363 x *] -> [363]
MPI Rank 2: Validating --> MVNormalizedFeatures = PerDimMeanVarNormalization (features, MeanOfFeatures, InvStdOfFeatures) : [363 x *], [363], [363] -> [363 x *]
MPI Rank 2: Validating --> W0*features = Times (W0, MVNormalizedFeatures) : [512 x 363], [363 x *] -> [512 x *]
MPI Rank 2: Validating --> B0 = LearnableParameter() :  -> [512 x 1]
MPI Rank 2: Validating --> W0*features+B0 = Plus (W0*features, B0) : [512 x *], [512 x 1] -> [512 x 1 x *]
MPI Rank 2: Validating --> H1 = Sigmoid (W0*features+B0) : [512 x 1 x *] -> [512 x 1 x *]
MPI Rank 2: Validating --> W1*H1 = Times (W1, H1) : [512 x 512], [512 x 1 x *] -> [512 x 1 x *]
MPI Rank 2: Validating --> B1 = LearnableParameter() :  -> [512 x 1]
MPI Rank 2: Validating --> W1*H1+B1 = Plus (W1*H1, B1) : [512 x 1 x *], [512 x 1] -> [512 x 1 x *]
MPI Rank 2: Validating --> H2 = Sigmoid (W1*H1+B1) : [512 x 1 x *] -> [512 x 1 x *]
MPI Rank 2: Validating --> W2*H1 = Times (W2, H2) : [132 x 512], [512 x 1 x *] -> [132 x 1 x *]
MPI Rank 2: Validating --> B2 = LearnableParameter() :  -> [132 x 1]
MPI Rank 2: Validating --> HLast = Plus (W2*H1, B2) : [132 x 1 x *], [132 x 1] -> [132 x 1 x *]
MPI Rank 2: Validating --> CrossEntropyWithSoftmax = CrossEntropyWithSoftmax (labels, HLast) : [132 x *], [132 x 1 x *] -> [1]
MPI Rank 2: Validating --> EvalClassificationError = ClassificationError (labels, HLast) : [132 x *], [132 x 1 x *] -> [1]
MPI Rank 2: Validating --> PosteriorProb = Softmax (HLast) : [132 x 1 x *] -> [132 x 1 x *]
MPI Rank 2: Validating --> Prior = Mean (labels) : [132 x *] -> [132]
MPI Rank 2: Validating --> LogOfPrior = Log (Prior) : [132] -> [132]
MPI Rank 2: Validating --> ScaledLogLikelihood = Minus (HLast, LogOfPrior) : [132 x 1 x *], [132] -> [132 x 1 x *]
MPI Rank 2: 
MPI Rank 2: Validating network. 17 nodes to process in pass 2.
MPI Rank 2: 
MPI Rank 2: 
MPI Rank 2: Validating network, final pass.
MPI Rank 2: 
MPI Rank 2: 
MPI Rank 2: 
MPI Rank 2: 12 out of 25 nodes do not share the minibatch layout with the input data.
MPI Rank 2: 
MPI Rank 2: Post-processing network complete.
MPI Rank 2: 
MPI Rank 2: 08/16/2016 03:03:14: Created model with 25 nodes on GPU 0.
MPI Rank 2: 
MPI Rank 2: 08/16/2016 03:03:14: Training criterion node(s):
MPI Rank 2: 08/16/2016 03:03:14: 	CrossEntropyWithSoftmax = CrossEntropyWithSoftmax
MPI Rank 2: 
<<<<<<< HEAD
MPI Rank 2: 05/03/2016 14:22:49: 	EvalClassificationError = ClassificationError
=======
MPI Rank 2: 08/16/2016 03:03:14: Evaluation criterion node(s):
MPI Rank 2: 08/16/2016 03:03:14: 	EvalErrorPrediction = ErrorPrediction
>>>>>>> 8493f118
MPI Rank 2: 
MPI Rank 2: 
MPI Rank 2: Allocating matrices for forward and/or backward propagation.
MPI Rank 2: 
MPI Rank 2: Memory Sharing: Out of 40 matrices, 19 are shared as 8, and 21 are not shared.
MPI Rank 2: 
MPI Rank 2: 	{ W1 : [512 x 512] (gradient)
MPI Rank 2: 	  W1*H1+B1 : [512 x 1 x *] }
MPI Rank 2: 	{ B0 : [512 x 1] (gradient)
MPI Rank 2: 	  H1 : [512 x 1 x *] (gradient)
MPI Rank 2: 	  W1*H1+B1 : [512 x 1 x *] (gradient)
MPI Rank 2: 	  W2*H1 : [132 x 1 x *] }
MPI Rank 2: 	{ H1 : [512 x 1 x *]
MPI Rank 2: 	  W0*features : [512 x *] (gradient) }
MPI Rank 2: 	{ H2 : [512 x 1 x *]
MPI Rank 2: 	  W1*H1 : [512 x 1 x *] (gradient) }
MPI Rank 2: 	{ HLast : [132 x 1 x *]
MPI Rank 2: 	  W2 : [132 x 512] (gradient) }
MPI Rank 2: 	{ B1 : [512 x 1] (gradient)
MPI Rank 2: 	  H2 : [512 x 1 x *] (gradient)
MPI Rank 2: 	  HLast : [132 x 1 x *] (gradient) }
MPI Rank 2: 	{ W0 : [512 x 363] (gradient)
MPI Rank 2: 	  W0*features+B0 : [512 x 1 x *] }
MPI Rank 2: 	{ W0*features+B0 : [512 x 1 x *] (gradient)
MPI Rank 2: 	  W1*H1 : [512 x 1 x *] }
MPI Rank 2: 
MPI Rank 2: 
MPI Rank 2: 08/16/2016 03:03:14: Training 516740 parameters in 6 out of 6 parameter tensors and 15 nodes with gradient:
MPI Rank 2: 
<<<<<<< HEAD
MPI Rank 2: 0000000000000000: {[EvalClassificationError Gradient[1]] [InvStdOfFeatures Gradient[363]] [LogOfPrior Gradient[132]] [MVNormalizedFeatures Gradient[363 x *]] [MeanOfFeatures Gradient[363]] [PosteriorProb Gradient[132 x 1 x *]] [PosteriorProb Value[132 x 1 x *]] [Prior Gradient[132]] [ScaledLogLikelihood Gradient[132 x 1 x *]] [features Gradient[363 x *]] [labels Gradient[132 x *]] }
MPI Rank 2: 000000FAD5E183A0: {[features Value[363 x *]] }
MPI Rank 2: 000000FAF43354F0: {[B0 Value[512 x 1]] }
MPI Rank 2: 000000FAF43359F0: {[W1 Value[512 x 512]] }
MPI Rank 2: 000000FAF4335A90: {[B1 Value[512 x 1]] }
MPI Rank 2: 000000FAF4336D50: {[InvStdOfFeatures Value[363]] }
MPI Rank 2: 000000FAF4336DF0: {[MeanOfFeatures Value[363]] }
MPI Rank 2: 000000FAF4336F30: {[W0 Value[512 x 363]] }
MPI Rank 2: 000000FAF69C53C0: {[Prior Value[132]] }
MPI Rank 2: 000000FAF69C5500: {[LogOfPrior Value[132]] }
MPI Rank 2: 000000FAF69C5640: {[MVNormalizedFeatures Value[363 x *]] }
MPI Rank 2: 000000FAF69C5780: {[labels Value[132 x *]] }
MPI Rank 2: 000000FAF69C5820: {[W0 Gradient[512 x 363]] [W0*features+B0 Value[512 x 1 x *]] }
MPI Rank 2: 000000FAF69C58C0: {[H1 Value[512 x 1 x *]] [W0*features Gradient[512 x *]] }
MPI Rank 2: 000000FAF69C5B40: {[H2 Value[512 x 1 x *]] [W1*H1 Gradient[512 x 1 x *]] }
MPI Rank 2: 000000FAF69C5BE0: {[B0 Gradient[512 x 1]] [H1 Gradient[512 x 1 x *]] [W1*H1+B1 Gradient[512 x 1 x *]] [W2*H1 Value[132 x 1 x *]] }
MPI Rank 2: 000000FAF69C6180: {[EvalClassificationError Value[1]] }
MPI Rank 2: 000000FAF69C62C0: {[W1 Gradient[512 x 512]] [W1*H1+B1 Value[512 x 1 x *]] }
MPI Rank 2: 000000FAF69C6360: {[CrossEntropyWithSoftmax Gradient[1]] }
MPI Rank 2: 000000FAF69C6400: {[B1 Gradient[512 x 1]] [H2 Gradient[512 x 1 x *]] [HLast Gradient[132 x 1 x *]] }
MPI Rank 2: 000000FAF69C6540: {[CrossEntropyWithSoftmax Value[1]] }
MPI Rank 2: 000000FAF69C65E0: {[HLast Value[132 x 1 x *]] [W2 Gradient[132 x 512]] }
MPI Rank 2: 000000FAF69C6900: {[W0*features Value[512 x *]] }
MPI Rank 2: 000000FAF69C6A40: {[W2*H1 Gradient[132 x 1 x *]] }
MPI Rank 2: 000000FAF69C6C20: {[W2 Value[132 x 512]] }
MPI Rank 2: 000000FAF69C6CC0: {[B2 Value[132 x 1]] }
MPI Rank 2: 000000FAF69C6E00: {[W0*features+B0 Gradient[512 x 1 x *]] [W1*H1 Value[512 x 1 x *]] }
MPI Rank 2: 000000FAF69C6EA0: {[ScaledLogLikelihood Value[132 x 1 x *]] }
MPI Rank 2: 000000FAF69C7260: {[B2 Gradient[132 x 1]] }
=======
MPI Rank 2: 08/16/2016 03:03:14: 	Node 'B0' (LearnableParameter operation) : [512 x 1]
MPI Rank 2: 08/16/2016 03:03:14: 	Node 'B1' (LearnableParameter operation) : [512 x 1]
MPI Rank 2: 08/16/2016 03:03:14: 	Node 'B2' (LearnableParameter operation) : [132 x 1]
MPI Rank 2: 08/16/2016 03:03:14: 	Node 'W0' (LearnableParameter operation) : [512 x 363]
MPI Rank 2: 08/16/2016 03:03:14: 	Node 'W1' (LearnableParameter operation) : [512 x 512]
MPI Rank 2: 08/16/2016 03:03:14: 	Node 'W2' (LearnableParameter operation) : [132 x 512]
>>>>>>> 8493f118
MPI Rank 2: 
MPI Rank 2: 
MPI Rank 2: 08/16/2016 03:03:14: Precomputing --> 3 PreCompute nodes found.
MPI Rank 2: 
MPI Rank 2: 08/16/2016 03:03:14: 	MeanOfFeatures = Mean()
MPI Rank 2: 08/16/2016 03:03:14: 	InvStdOfFeatures = InvStdDev()
MPI Rank 2: 08/16/2016 03:03:14: 	Prior = Mean()
MPI Rank 2: minibatchiterator: epoch 0: frames [0..252734] (first utterance at frame 0), data subset 0 of 1, with 1 datapasses
MPI Rank 2: requiredata: determined feature kind as 33-dimensional 'USER' with frame shift 10.0 ms
MPI Rank 2: 
MPI Rank 2: 08/16/2016 03:03:17: Precomputing --> Completed.
MPI Rank 2: 
MPI Rank 2: 
MPI Rank 2: 08/16/2016 03:03:17: Starting Epoch 1: learning rate per sample = 0.015625  effective momentum = 0.900000  momentum as time constant = 607.4 samples
MPI Rank 2: minibatchiterator: epoch 0: frames [0..20480] (first utterance at frame 0), data subset 2 of 3, with 1 datapasses
MPI Rank 2: 
<<<<<<< HEAD
MPI Rank 2: 05/03/2016 14:22:52: Starting minibatch loop, DataParallelSGD training (MyRank = 2, NumNodes = 3, NumGradientBits = 32), distributed reading is ENABLED.
MPI Rank 2: 05/03/2016 14:22:52:  Epoch[ 1 of 3]-Minibatch[   1-  10, 3.13%]: CrossEntropyWithSoftmax = 4.45645977 * 640; EvalClassificationError = 0.92500000 * 640; time = 0.0816s; samplesPerSecond = 7846.8
MPI Rank 2: 05/03/2016 14:22:52:  Epoch[ 1 of 3]-Minibatch[  11-  20, 6.25%]: CrossEntropyWithSoftmax = 4.22315777 * 640; EvalClassificationError = 0.90156250 * 640; time = 0.0741s; samplesPerSecond = 8642.3
MPI Rank 2: 05/03/2016 14:22:52:  Epoch[ 1 of 3]-Minibatch[  21-  30, 9.38%]: CrossEntropyWithSoftmax = 3.95180674 * 640; EvalClassificationError = 0.84687500 * 640; time = 0.0669s; samplesPerSecond = 9560.8
MPI Rank 2: 05/03/2016 14:22:52:  Epoch[ 1 of 3]-Minibatch[  31-  40, 12.50%]: CrossEntropyWithSoftmax = 3.94158077 * 640; EvalClassificationError = 0.89843750 * 640; time = 0.0710s; samplesPerSecond = 9014.5
MPI Rank 2: 05/03/2016 14:22:52:  Epoch[ 1 of 3]-Minibatch[  41-  50, 15.63%]: CrossEntropyWithSoftmax = 3.85668764 * 640; EvalClassificationError = 0.91093750 * 640; time = 0.0675s; samplesPerSecond = 9479.4
MPI Rank 2: 05/03/2016 14:22:52:  Epoch[ 1 of 3]-Minibatch[  51-  60, 18.75%]: CrossEntropyWithSoftmax = 3.72866395 * 640; EvalClassificationError = 0.89531250 * 640; time = 0.0673s; samplesPerSecond = 9506.7
MPI Rank 2: 05/03/2016 14:22:52:  Epoch[ 1 of 3]-Minibatch[  61-  70, 21.88%]: CrossEntropyWithSoftmax = 3.51808950 * 640; EvalClassificationError = 0.82968750 * 640; time = 0.0663s; samplesPerSecond = 9654.5
MPI Rank 2: 05/03/2016 14:22:52:  Epoch[ 1 of 3]-Minibatch[  71-  80, 25.00%]: CrossEntropyWithSoftmax = 3.48455148 * 640; EvalClassificationError = 0.80781250 * 640; time = 0.0676s; samplesPerSecond = 9472.6
MPI Rank 2: 05/03/2016 14:22:52:  Epoch[ 1 of 3]-Minibatch[  81-  90, 28.13%]: CrossEntropyWithSoftmax = 3.33829287 * 640; EvalClassificationError = 0.76875000 * 640; time = 0.0673s; samplesPerSecond = 9510.1
MPI Rank 2: 05/03/2016 14:22:52:  Epoch[ 1 of 3]-Minibatch[  91- 100, 31.25%]: CrossEntropyWithSoftmax = 3.50167488 * 640; EvalClassificationError = 0.79843750 * 640; time = 0.0665s; samplesPerSecond = 9625.9
MPI Rank 2: 05/03/2016 14:22:53:  Epoch[ 1 of 3]-Minibatch[ 101- 110, 34.38%]: CrossEntropyWithSoftmax = 3.22861769 * 640; EvalClassificationError = 0.80000000 * 640; time = 0.0674s; samplesPerSecond = 9495.1
MPI Rank 2: 05/03/2016 14:22:53:  Epoch[ 1 of 3]-Minibatch[ 111- 120, 37.50%]: CrossEntropyWithSoftmax = 3.32617094 * 640; EvalClassificationError = 0.79062500 * 640; time = 0.0671s; samplesPerSecond = 9535.7
MPI Rank 2: 05/03/2016 14:22:53:  Epoch[ 1 of 3]-Minibatch[ 121- 130, 40.63%]: CrossEntropyWithSoftmax = 3.16898034 * 640; EvalClassificationError = 0.77968750 * 640; time = 0.0668s; samplesPerSecond = 9583.6
MPI Rank 2: 05/03/2016 14:22:53:  Epoch[ 1 of 3]-Minibatch[ 131- 140, 43.75%]: CrossEntropyWithSoftmax = 3.08892096 * 640; EvalClassificationError = 0.77656250 * 640; time = 0.0674s; samplesPerSecond = 9500.8
MPI Rank 2: 05/03/2016 14:22:53:  Epoch[ 1 of 3]-Minibatch[ 141- 150, 46.88%]: CrossEntropyWithSoftmax = 3.06004823 * 640; EvalClassificationError = 0.72968750 * 640; time = 0.0667s; samplesPerSecond = 9595.5
MPI Rank 2: 05/03/2016 14:22:53:  Epoch[ 1 of 3]-Minibatch[ 151- 160, 50.00%]: CrossEntropyWithSoftmax = 2.91128317 * 640; EvalClassificationError = 0.69531250 * 640; time = 0.0670s; samplesPerSecond = 9557.4
MPI Rank 2: 05/03/2016 14:22:53:  Epoch[ 1 of 3]-Minibatch[ 161- 170, 53.13%]: CrossEntropyWithSoftmax = 2.90171900 * 640; EvalClassificationError = 0.72968750 * 640; time = 0.0669s; samplesPerSecond = 9566.7
MPI Rank 2: 05/03/2016 14:22:53:  Epoch[ 1 of 3]-Minibatch[ 171- 180, 56.25%]: CrossEntropyWithSoftmax = 2.73262443 * 640; EvalClassificationError = 0.65312500 * 640; time = 0.0665s; samplesPerSecond = 9620.4
MPI Rank 2: 05/03/2016 14:22:53:  Epoch[ 1 of 3]-Minibatch[ 181- 190, 59.38%]: CrossEntropyWithSoftmax = 2.66515411 * 640; EvalClassificationError = 0.68437500 * 640; time = 0.0685s; samplesPerSecond = 9343.3
MPI Rank 2: 05/03/2016 14:22:53:  Epoch[ 1 of 3]-Minibatch[ 191- 200, 62.50%]: CrossEntropyWithSoftmax = 2.67382540 * 640; EvalClassificationError = 0.66406250 * 640; time = 0.0666s; samplesPerSecond = 9608.6
MPI Rank 2: 05/03/2016 14:22:53:  Epoch[ 1 of 3]-Minibatch[ 201- 210, 65.63%]: CrossEntropyWithSoftmax = 2.52869777 * 640; EvalClassificationError = 0.63593750 * 640; time = 0.0682s; samplesPerSecond = 9388.7
MPI Rank 2: 05/03/2016 14:22:53:  Epoch[ 1 of 3]-Minibatch[ 211- 220, 68.75%]: CrossEntropyWithSoftmax = 2.60032086 * 640; EvalClassificationError = 0.66718750 * 640; time = 0.0668s; samplesPerSecond = 9587.3
MPI Rank 2: 05/03/2016 14:22:53:  Epoch[ 1 of 3]-Minibatch[ 221- 230, 71.88%]: CrossEntropyWithSoftmax = 2.51134184 * 640; EvalClassificationError = 0.64843750 * 640; time = 0.0685s; samplesPerSecond = 9342.4
MPI Rank 2: 05/03/2016 14:22:53:  Epoch[ 1 of 3]-Minibatch[ 231- 240, 75.00%]: CrossEntropyWithSoftmax = 2.45362248 * 640; EvalClassificationError = 0.63750000 * 640; time = 0.0657s; samplesPerSecond = 9736.4
MPI Rank 2: 05/03/2016 14:22:53:  Epoch[ 1 of 3]-Minibatch[ 241- 250, 78.13%]: CrossEntropyWithSoftmax = 2.41640727 * 640; EvalClassificationError = 0.61562500 * 640; time = 0.0668s; samplesPerSecond = 9582.0
MPI Rank 2: 05/03/2016 14:22:54:  Epoch[ 1 of 3]-Minibatch[ 251- 260, 81.25%]: CrossEntropyWithSoftmax = 2.39745480 * 640; EvalClassificationError = 0.62812500 * 640; time = 0.0662s; samplesPerSecond = 9662.0
MPI Rank 2: 05/03/2016 14:22:54:  Epoch[ 1 of 3]-Minibatch[ 261- 270, 84.38%]: CrossEntropyWithSoftmax = 2.16416048 * 640; EvalClassificationError = 0.56718750 * 640; time = 0.0666s; samplesPerSecond = 9614.2
MPI Rank 2: 05/03/2016 14:22:54:  Epoch[ 1 of 3]-Minibatch[ 271- 280, 87.50%]: CrossEntropyWithSoftmax = 2.30346871 * 640; EvalClassificationError = 0.63593750 * 640; time = 0.0666s; samplesPerSecond = 9607.3
MPI Rank 2: 05/03/2016 14:22:54:  Epoch[ 1 of 3]-Minibatch[ 281- 290, 90.63%]: CrossEntropyWithSoftmax = 2.24398830 * 640; EvalClassificationError = 0.60937500 * 640; time = 0.0677s; samplesPerSecond = 9446.8
MPI Rank 2: 05/03/2016 14:22:54:  Epoch[ 1 of 3]-Minibatch[ 291- 300, 93.75%]: CrossEntropyWithSoftmax = 2.15322484 * 640; EvalClassificationError = 0.57968750 * 640; time = 0.0674s; samplesPerSecond = 9489.6
MPI Rank 2: 05/03/2016 14:22:54:  Epoch[ 1 of 3]-Minibatch[ 301- 310, 96.88%]: CrossEntropyWithSoftmax = 2.21664633 * 640; EvalClassificationError = 0.59531250 * 640; time = 0.0662s; samplesPerSecond = 9667.7
MPI Rank 2: 05/03/2016 14:22:54:  Epoch[ 1 of 3]-Minibatch[ 311- 320, 100.00%]: CrossEntropyWithSoftmax = 2.25246690 * 640; EvalClassificationError = 0.60156250 * 640; time = 0.0669s; samplesPerSecond = 9567.1
MPI Rank 2: 05/03/2016 14:22:54: Finished Epoch[ 1 of 3]: [Training] CrossEntropyWithSoftmax = 3.00000344 * 20480; EvalClassificationError = 0.72836914 * 20480; totalSamplesSeen = 20480; learningRatePerSample = 0.015625; epochTime=2.19061s
=======
MPI Rank 2: 08/16/2016 03:03:17: Starting minibatch loop, DataParallelSGD training (MyRank = 2, NumNodes = 3, NumGradientBits = 32), distributed reading is ENABLED.
MPI Rank 2: 08/16/2016 03:03:17:  Epoch[ 1 of 3]-Minibatch[   1-  10, 3.13%]: CrossEntropyWithSoftmax = 4.53638629 * 640; EvalErrorPrediction = 0.92031250 * 640; time = 0.0986s; samplesPerSecond = 6490.4
MPI Rank 2: 08/16/2016 03:03:17:  Epoch[ 1 of 3]-Minibatch[  11-  20, 6.25%]: CrossEntropyWithSoftmax = 4.32517790 * 640; EvalErrorPrediction = 0.92500000 * 640; time = 0.0740s; samplesPerSecond = 8642.9
MPI Rank 2: 08/16/2016 03:03:17:  Epoch[ 1 of 3]-Minibatch[  21-  30, 9.38%]: CrossEntropyWithSoftmax = 3.98246287 * 640; EvalErrorPrediction = 0.87187500 * 640; time = 0.0763s; samplesPerSecond = 8383.7
MPI Rank 2: 08/16/2016 03:03:17:  Epoch[ 1 of 3]-Minibatch[  31-  40, 12.50%]: CrossEntropyWithSoftmax = 3.73673605 * 640; EvalErrorPrediction = 0.84531250 * 640; time = 0.0773s; samplesPerSecond = 8274.6
MPI Rank 2: 08/16/2016 03:03:17:  Epoch[ 1 of 3]-Minibatch[  41-  50, 15.63%]: CrossEntropyWithSoftmax = 3.84021875 * 640; EvalErrorPrediction = 0.86406250 * 640; time = 0.0709s; samplesPerSecond = 9030.0
MPI Rank 2: 08/16/2016 03:03:17:  Epoch[ 1 of 3]-Minibatch[  51-  60, 18.75%]: CrossEntropyWithSoftmax = 3.69831380 * 640; EvalErrorPrediction = 0.86250000 * 640; time = 0.0707s; samplesPerSecond = 9054.3
MPI Rank 2: 08/16/2016 03:03:18:  Epoch[ 1 of 3]-Minibatch[  61-  70, 21.88%]: CrossEntropyWithSoftmax = 3.39593109 * 640; EvalErrorPrediction = 0.77031250 * 640; time = 0.0750s; samplesPerSecond = 8535.4
MPI Rank 2: 08/16/2016 03:03:18:  Epoch[ 1 of 3]-Minibatch[  71-  80, 25.00%]: CrossEntropyWithSoftmax = 3.49749692 * 640; EvalErrorPrediction = 0.82968750 * 640; time = 0.0696s; samplesPerSecond = 9189.3
MPI Rank 2: 08/16/2016 03:03:18:  Epoch[ 1 of 3]-Minibatch[  81-  90, 28.13%]: CrossEntropyWithSoftmax = 3.47295704 * 640; EvalErrorPrediction = 0.81093750 * 640; time = 0.0699s; samplesPerSecond = 9159.5
MPI Rank 2: 08/16/2016 03:03:18:  Epoch[ 1 of 3]-Minibatch[  91- 100, 31.25%]: CrossEntropyWithSoftmax = 3.36483702 * 640; EvalErrorPrediction = 0.79843750 * 640; time = 0.0695s; samplesPerSecond = 9210.8
MPI Rank 2: 08/16/2016 03:03:18:  Epoch[ 1 of 3]-Minibatch[ 101- 110, 34.38%]: CrossEntropyWithSoftmax = 3.46790690 * 640; EvalErrorPrediction = 0.81718750 * 640; time = 0.0772s; samplesPerSecond = 8290.7
MPI Rank 2: 08/16/2016 03:03:18:  Epoch[ 1 of 3]-Minibatch[ 111- 120, 37.50%]: CrossEntropyWithSoftmax = 3.22104746 * 640; EvalErrorPrediction = 0.75625000 * 640; time = 0.0735s; samplesPerSecond = 8702.5
MPI Rank 2: 08/16/2016 03:03:18:  Epoch[ 1 of 3]-Minibatch[ 121- 130, 40.63%]: CrossEntropyWithSoftmax = 3.12504338 * 640; EvalErrorPrediction = 0.75312500 * 640; time = 0.0709s; samplesPerSecond = 9024.5
MPI Rank 2: 08/16/2016 03:03:18:  Epoch[ 1 of 3]-Minibatch[ 131- 140, 43.75%]: CrossEntropyWithSoftmax = 2.99508079 * 640; EvalErrorPrediction = 0.71875000 * 640; time = 0.0706s; samplesPerSecond = 9063.0
MPI Rank 2: 08/16/2016 03:03:18:  Epoch[ 1 of 3]-Minibatch[ 141- 150, 46.88%]: CrossEntropyWithSoftmax = 2.89602891 * 640; EvalErrorPrediction = 0.70000000 * 640; time = 0.0724s; samplesPerSecond = 8834.8
MPI Rank 2: 08/16/2016 03:03:18:  Epoch[ 1 of 3]-Minibatch[ 151- 160, 50.00%]: CrossEntropyWithSoftmax = 3.04740224 * 640; EvalErrorPrediction = 0.74218750 * 640; time = 0.0742s; samplesPerSecond = 8623.6
MPI Rank 2: 08/16/2016 03:03:18:  Epoch[ 1 of 3]-Minibatch[ 161- 170, 53.13%]: CrossEntropyWithSoftmax = 2.75064614 * 640; EvalErrorPrediction = 0.69375000 * 640; time = 0.0714s; samplesPerSecond = 8959.1
MPI Rank 2: 08/16/2016 03:03:18:  Epoch[ 1 of 3]-Minibatch[ 171- 180, 56.25%]: CrossEntropyWithSoftmax = 2.65538367 * 640; EvalErrorPrediction = 0.63750000 * 640; time = 0.0717s; samplesPerSecond = 8926.3
MPI Rank 2: 08/16/2016 03:03:18:  Epoch[ 1 of 3]-Minibatch[ 181- 190, 59.38%]: CrossEntropyWithSoftmax = 2.74816077 * 640; EvalErrorPrediction = 0.69062500 * 640; time = 0.0730s; samplesPerSecond = 8762.6
MPI Rank 2: 08/16/2016 03:03:18:  Epoch[ 1 of 3]-Minibatch[ 191- 200, 62.50%]: CrossEntropyWithSoftmax = 2.68736711 * 640; EvalErrorPrediction = 0.68593750 * 640; time = 0.0739s; samplesPerSecond = 8664.5
MPI Rank 2: 08/16/2016 03:03:19:  Epoch[ 1 of 3]-Minibatch[ 201- 210, 65.63%]: CrossEntropyWithSoftmax = 2.53268725 * 640; EvalErrorPrediction = 0.64375000 * 640; time = 0.0728s; samplesPerSecond = 8787.5
MPI Rank 2: 08/16/2016 03:03:19:  Epoch[ 1 of 3]-Minibatch[ 211- 220, 68.75%]: CrossEntropyWithSoftmax = 2.53923326 * 640; EvalErrorPrediction = 0.63750000 * 640; time = 0.0725s; samplesPerSecond = 8831.4
MPI Rank 2: 08/16/2016 03:03:19:  Epoch[ 1 of 3]-Minibatch[ 221- 230, 71.88%]: CrossEntropyWithSoftmax = 2.48909469 * 640; EvalErrorPrediction = 0.64218750 * 640; time = 0.0724s; samplesPerSecond = 8839.2
MPI Rank 2: 08/16/2016 03:03:19:  Epoch[ 1 of 3]-Minibatch[ 231- 240, 75.00%]: CrossEntropyWithSoftmax = 2.50033043 * 640; EvalErrorPrediction = 0.65156250 * 640; time = 0.0727s; samplesPerSecond = 8804.8
MPI Rank 2: 08/16/2016 03:03:19:  Epoch[ 1 of 3]-Minibatch[ 241- 250, 78.13%]: CrossEntropyWithSoftmax = 2.43569649 * 640; EvalErrorPrediction = 0.63125000 * 640; time = 0.0726s; samplesPerSecond = 8812.3
MPI Rank 2: 08/16/2016 03:03:19:  Epoch[ 1 of 3]-Minibatch[ 251- 260, 81.25%]: CrossEntropyWithSoftmax = 2.34293081 * 640; EvalErrorPrediction = 0.61562500 * 640; time = 0.0720s; samplesPerSecond = 8882.8
MPI Rank 2: 08/16/2016 03:03:19:  Epoch[ 1 of 3]-Minibatch[ 261- 270, 84.38%]: CrossEntropyWithSoftmax = 2.20428051 * 640; EvalErrorPrediction = 0.57812500 * 640; time = 0.0739s; samplesPerSecond = 8661.9
MPI Rank 2: 08/16/2016 03:03:19:  Epoch[ 1 of 3]-Minibatch[ 271- 280, 87.50%]: CrossEntropyWithSoftmax = 2.46886810 * 640; EvalErrorPrediction = 0.65468750 * 640; time = 0.0742s; samplesPerSecond = 8628.4
MPI Rank 2: 08/16/2016 03:03:19:  Epoch[ 1 of 3]-Minibatch[ 281- 290, 90.63%]: CrossEntropyWithSoftmax = 2.22066712 * 640; EvalErrorPrediction = 0.58906250 * 640; time = 0.0730s; samplesPerSecond = 8770.6
MPI Rank 2: 08/16/2016 03:03:19:  Epoch[ 1 of 3]-Minibatch[ 291- 300, 93.75%]: CrossEntropyWithSoftmax = 2.21784272 * 640; EvalErrorPrediction = 0.60781250 * 640; time = 0.0720s; samplesPerSecond = 8893.0
MPI Rank 2: 08/16/2016 03:03:19:  Epoch[ 1 of 3]-Minibatch[ 301- 310, 96.88%]: CrossEntropyWithSoftmax = 2.20442216 * 640; EvalErrorPrediction = 0.57812500 * 640; time = 0.0718s; samplesPerSecond = 8912.4
MPI Rank 2: 08/16/2016 03:03:19:  Epoch[ 1 of 3]-Minibatch[ 311- 320, 100.00%]: CrossEntropyWithSoftmax = 2.18215667 * 640; EvalErrorPrediction = 0.58593750 * 640; time = 0.0725s; samplesPerSecond = 8821.9
MPI Rank 2: 08/16/2016 03:03:19: Finished Epoch[ 1 of 3]: [Training] CrossEntropyWithSoftmax = 2.99321235 * 20480; EvalErrorPrediction = 0.72216797 * 20480; totalSamplesSeen = 20480; learningRatePerSample = 0.015625; epochTime=2.37701s
>>>>>>> 8493f118
MPI Rank 2: 
MPI Rank 2: 08/16/2016 03:03:19: Starting Epoch 2: learning rate per sample = 0.001953  effective momentum = 0.656119  momentum as time constant = 607.5 samples
MPI Rank 2: minibatchiterator: epoch 1: frames [20480..40960] (first utterance at frame 20480), data subset 2 of 3, with 1 datapasses
MPI Rank 2: 
<<<<<<< HEAD
MPI Rank 2: 05/03/2016 14:22:54: Starting minibatch loop, DataParallelSGD training (MyRank = 2, NumNodes = 3, NumGradientBits = 32), distributed reading is ENABLED.
MPI Rank 2: 05/03/2016 14:22:54:  Epoch[ 2 of 3]-Minibatch[   1-  10, 12.50%]: CrossEntropyWithSoftmax = 2.08151949 * 2560; EvalClassificationError = 0.55859375 * 2560; time = 0.0925s; samplesPerSecond = 27660.7
MPI Rank 2: 05/03/2016 14:22:54:  Epoch[ 2 of 3]-Minibatch[  11-  20, 25.00%]: CrossEntropyWithSoftmax = 1.98395686 * 2560; EvalClassificationError = 0.54257813 * 2560; time = 0.0751s; samplesPerSecond = 34091.5
MPI Rank 2: 05/03/2016 14:22:54:  Epoch[ 2 of 3]-Minibatch[  21-  30, 37.50%]: CrossEntropyWithSoftmax = 1.98575480 * 2560; EvalClassificationError = 0.54492188 * 2560; time = 0.0733s; samplesPerSecond = 34935.0
MPI Rank 2: 05/03/2016 14:22:54:  Epoch[ 2 of 3]-Minibatch[  31-  40, 50.00%]: CrossEntropyWithSoftmax = 1.90485033 * 2560; EvalClassificationError = 0.53164062 * 2560; time = 0.0744s; samplesPerSecond = 34391.5
MPI Rank 2: 05/03/2016 14:22:54:  Epoch[ 2 of 3]-Minibatch[  41-  50, 62.50%]: CrossEntropyWithSoftmax = 1.88324139 * 2560; EvalClassificationError = 0.52539063 * 2560; time = 0.0725s; samplesPerSecond = 35307.4
MPI Rank 2: 05/03/2016 14:22:55:  Epoch[ 2 of 3]-Minibatch[  51-  60, 75.00%]: CrossEntropyWithSoftmax = 1.89109324 * 2560; EvalClassificationError = 0.53359375 * 2560; time = 0.0756s; samplesPerSecond = 33851.2
MPI Rank 2: 05/03/2016 14:22:55:  Epoch[ 2 of 3]-Minibatch[  61-  70, 87.50%]: CrossEntropyWithSoftmax = 1.89496253 * 2560; EvalClassificationError = 0.52890625 * 2560; time = 0.0733s; samplesPerSecond = 34939.3
MPI Rank 2: 05/03/2016 14:22:55:  Epoch[ 2 of 3]-Minibatch[  71-  80, 100.00%]: CrossEntropyWithSoftmax = 1.85944298 * 2560; EvalClassificationError = 0.52265625 * 2560; time = 0.0730s; samplesPerSecond = 35079.1
MPI Rank 2: 05/03/2016 14:22:55: Finished Epoch[ 2 of 3]: [Training] CrossEntropyWithSoftmax = 1.93560270 * 20480; EvalClassificationError = 0.53603516 * 20480; totalSamplesSeen = 40960; learningRatePerSample = 0.001953125; epochTime=0.619669s
=======
MPI Rank 2: 08/16/2016 03:03:19: Starting minibatch loop, DataParallelSGD training (MyRank = 2, NumNodes = 3, NumGradientBits = 32), distributed reading is ENABLED.
MPI Rank 2: 08/16/2016 03:03:20:  Epoch[ 2 of 3]-Minibatch[   1-  10, 12.50%]: CrossEntropyWithSoftmax = 2.08889863 * 2560; EvalErrorPrediction = 0.56367188 * 2560; time = 0.1034s; samplesPerSecond = 24758.7
MPI Rank 2: 08/16/2016 03:03:20:  Epoch[ 2 of 3]-Minibatch[  11-  20, 25.00%]: CrossEntropyWithSoftmax = 2.00776218 * 2560; EvalErrorPrediction = 0.54218750 * 2560; time = 0.0861s; samplesPerSecond = 29745.7
MPI Rank 2: 08/16/2016 03:03:20:  Epoch[ 2 of 3]-Minibatch[  21-  30, 37.50%]: CrossEntropyWithSoftmax = 1.99260186 * 2560; EvalErrorPrediction = 0.54257813 * 2560; time = 0.0769s; samplesPerSecond = 33306.0
MPI Rank 2: 08/16/2016 03:03:20:  Epoch[ 2 of 3]-Minibatch[  31-  40, 50.00%]: CrossEntropyWithSoftmax = 1.98459919 * 2560; EvalErrorPrediction = 0.54648438 * 2560; time = 0.0776s; samplesPerSecond = 32994.4
MPI Rank 2: 08/16/2016 03:03:20:  Epoch[ 2 of 3]-Minibatch[  41-  50, 62.50%]: CrossEntropyWithSoftmax = 1.97206446 * 2560; EvalErrorPrediction = 0.53984375 * 2560; time = 0.0765s; samplesPerSecond = 33448.3
MPI Rank 2: 08/16/2016 03:03:20:  Epoch[ 2 of 3]-Minibatch[  51-  60, 75.00%]: CrossEntropyWithSoftmax = 1.91865543 * 2560; EvalErrorPrediction = 0.52109375 * 2560; time = 0.0805s; samplesPerSecond = 31791.4
MPI Rank 2: 08/16/2016 03:03:20:  Epoch[ 2 of 3]-Minibatch[  61-  70, 87.50%]: CrossEntropyWithSoftmax = 1.91066650 * 2560; EvalErrorPrediction = 0.52148438 * 2560; time = 0.0779s; samplesPerSecond = 32842.8
MPI Rank 2: 08/16/2016 03:03:20:  Epoch[ 2 of 3]-Minibatch[  71-  80, 100.00%]: CrossEntropyWithSoftmax = 1.89501438 * 2560; EvalErrorPrediction = 0.51992187 * 2560; time = 0.0797s; samplesPerSecond = 32134.2
MPI Rank 2: 08/16/2016 03:03:20: Finished Epoch[ 2 of 3]: [Training] CrossEntropyWithSoftmax = 1.97128283 * 20480; EvalErrorPrediction = 0.53715820 * 20480; totalSamplesSeen = 40960; learningRatePerSample = 0.001953125; epochTime=0.670833s
>>>>>>> 8493f118
MPI Rank 2: 
MPI Rank 2: 08/16/2016 03:03:20: Starting Epoch 3: learning rate per sample = 0.000098  effective momentum = 0.656119  momentum as time constant = 2429.9 samples
MPI Rank 2: minibatchiterator: epoch 2: frames [40960..61440] (first utterance at frame 40960), data subset 2 of 3, with 1 datapasses
MPI Rank 2: 
<<<<<<< HEAD
MPI Rank 2: 05/03/2016 14:22:55: Starting minibatch loop, DataParallelSGD training (MyRank = 2, NumNodes = 3, NumGradientBits = 32), distributed reading is ENABLED.
MPI Rank 2: 05/03/2016 14:22:55:  Epoch[ 3 of 3]-Minibatch[   1-  10, 50.00%]: CrossEntropyWithSoftmax = 1.86752854 * 10240; EvalClassificationError = 0.52177734 * 10240; time = 0.1334s; samplesPerSecond = 76754.7
MPI Rank 2: 05/03/2016 14:22:55:  Epoch[ 3 of 3]-Minibatch[  11-  20, 100.00%]: CrossEntropyWithSoftmax = 1.87358833 * 10240; EvalClassificationError = 0.51542969 * 10240; time = 0.1068s; samplesPerSecond = 95889.1
MPI Rank 2: 05/03/2016 14:22:55: Finished Epoch[ 3 of 3]: [Training] CrossEntropyWithSoftmax = 1.87055844 * 20480; EvalClassificationError = 0.51860352 * 20480; totalSamplesSeen = 61440; learningRatePerSample = 9.7656251e-005; epochTime=0.248275s
MPI Rank 2: 05/03/2016 14:22:55: CNTKCommandTrainEnd: speechTrain
=======
MPI Rank 2: 08/16/2016 03:03:20: Starting minibatch loop, DataParallelSGD training (MyRank = 2, NumNodes = 3, NumGradientBits = 32), distributed reading is ENABLED.
MPI Rank 2: 08/16/2016 03:03:20:  Epoch[ 3 of 3]-Minibatch[   1-  10, 50.00%]: CrossEntropyWithSoftmax = 1.89820595 * 10240; EvalErrorPrediction = 0.52470703 * 10240; time = 0.1506s; samplesPerSecond = 67980.7
MPI Rank 2: 08/16/2016 03:03:20:  Epoch[ 3 of 3]-Minibatch[  11-  20, 100.00%]: CrossEntropyWithSoftmax = 1.91958075 * 10240; EvalErrorPrediction = 0.53974609 * 10240; time = 0.1252s; samplesPerSecond = 81781.3
MPI Rank 2: 08/16/2016 03:03:20: Finished Epoch[ 3 of 3]: [Training] CrossEntropyWithSoftmax = 1.90889335 * 20480; EvalErrorPrediction = 0.53222656 * 20480; totalSamplesSeen = 61440; learningRatePerSample = 9.7656251e-005; epochTime=0.286844s
MPI Rank 2: 08/16/2016 03:03:21: CNTKCommandTrainEnd: speechTrain
>>>>>>> 8493f118
MPI Rank 2: 
MPI Rank 2: 08/16/2016 03:03:21: Action "train" complete.
MPI Rank 2: 
MPI Rank 2: 08/16/2016 03:03:21: __COMPLETED__
MPI Rank 2: ~MPIWrapper<|MERGE_RESOLUTION|>--- conflicted
+++ resolved
@@ -1,63 +1,55 @@
-CPU info:
-    CPU Model Name: Intel(R) Xeon(R) CPU E5-2630 v2 @ 2.60GHz
-    Hardware threads: 24
-    Total Memory: 268381192 kB
--------------------------------------------------------------------
-=== Running C:\Program Files\Microsoft MPI\Bin\/mpiexec.exe -n 3 C:\jenkins\workspace\CNTK-Test-Windows-W2\x64\release\cntk.exe configFile=C:\jenkins\workspace\CNTK-Test-Windows-W2\Tests\EndToEndTests\Speech\DNN/cntk.cntk currentDirectory=C:\jenkins\workspace\CNTK-Test-Windows-W2\Tests\EndToEndTests\Speech\Data RunDir=C:\Users\svcphil\AppData\Local\Temp\cntk-test-20160816030048.672180\Speech\DNN_ParallelNoQuantization@release_gpu DataDir=C:\jenkins\workspace\CNTK-Test-Windows-W2\Tests\EndToEndTests\Speech\Data ConfigDir=C:\jenkins\workspace\CNTK-Test-Windows-W2\Tests\EndToEndTests\Speech\DNN OutputDir=C:\Users\svcphil\AppData\Local\Temp\cntk-test-20160816030048.672180\Speech\DNN_ParallelNoQuantization@release_gpu DeviceId=0 timestamping=true numCPUThreads=8 stderr=C:\Users\svcphil\AppData\Local\Temp\cntk-test-20160816030048.672180\Speech\DNN_ParallelNoQuantization@release_gpu/stderr
+=== Running C:\Program Files\Microsoft MPI\Bin\/mpiexec.exe -n 3 C:\jenkins\workspace\CNTK-Test-Windows-W2\x64\release\cntk.exe configFile=C:\jenkins\workspace\CNTK-Test-Windows-W2\Tests\EndToEndTests\Speech\DNN/cntk.cntk currentDirectory=C:\jenkins\workspace\CNTK-Test-Windows-W2\Tests\EndToEndTests\Speech\Data RunDir=C:\Users\svcphil\AppData\Local\Temp\cntk-test-20160503141958.750677\Speech\DNN_ParallelNoQuantization@release_gpu DataDir=C:\jenkins\workspace\CNTK-Test-Windows-W2\Tests\EndToEndTests\Speech\Data ConfigDir=C:\jenkins\workspace\CNTK-Test-Windows-W2\Tests\EndToEndTests\Speech\DNN OutputDir=C:\Users\svcphil\AppData\Local\Temp\cntk-test-20160503141958.750677\Speech\DNN_ParallelNoQuantization@release_gpu DeviceId=0 timestamping=true numCPUThreads=8 stderr=C:\Users\svcphil\AppData\Local\Temp\cntk-test-20160503141958.750677\Speech\DNN_ParallelNoQuantization@release_gpu/stderr
 -------------------------------------------------------------------
 Build info: 
 
-		Built time: Aug 16 2016 02:54:53
-		Last modified date: Fri Aug 12 05:31:21 2016
+		Built time: May  3 2016 13:23:06
+		Last modified date: Mon Apr 18 00:00:12 2016
 		Build type: Release
 		Build target: GPU
 		With 1bit-SGD: no
-		Math lib: mkl
 		CUDA_PATH: C:\Program Files\NVIDIA GPU Computing Toolkit\CUDA\v7.5
-		CUB_PATH: c:\src\cub-1.4.1
+		CUB_PATH: C:\src\cub-1.4.1
 		CUDNN_PATH: c:\NVIDIA\cudnn-4.0\cuda
 		Build Branch: HEAD
-		Build SHA1: 026b1e772b963461e189f8f00aa7ed6951298f84
-		Built by svcphil on Philly-Pool3
-		Build Path: c:\Jenkins\workspace\CNTK-Build-Windows\Source\CNTK\
+		Build SHA1: af96f7cce6c3c78a4f1e9315e061291c79360e12
+		Built by svcphil on LIANA-09-w
+		Build Path: c:\jenkins\workspace\CNTK-Build-Windows\Source\CNTK\
 -------------------------------------------------------------------
 Changed current directory to C:\jenkins\workspace\CNTK-Test-Windows-W2\Tests\EndToEndTests\Speech\Data
 MPIWrapper: initializing MPI
 -------------------------------------------------------------------
 Build info: 
 
-		Built time: Aug 16 2016 02:54:53
-		Last modified date: Fri Aug 12 05:31:21 2016
+		Built time: May  3 2016 13:23:06
+		Last modified date: Mon Apr 18 00:00:12 2016
 		Build type: Release
 		Build target: GPU
 		With 1bit-SGD: no
-		Math lib: mkl
 		CUDA_PATH: C:\Program Files\NVIDIA GPU Computing Toolkit\CUDA\v7.5
-		CUB_PATH: c:\src\cub-1.4.1
+		CUB_PATH: C:\src\cub-1.4.1
 		CUDNN_PATH: c:\NVIDIA\cudnn-4.0\cuda
 		Build Branch: HEAD
-		Build SHA1: 026b1e772b963461e189f8f00aa7ed6951298f84
-		Built by svcphil on Philly-Pool3
-		Build Path: c:\Jenkins\workspace\CNTK-Build-Windows\Source\CNTK\
+		Build SHA1: af96f7cce6c3c78a4f1e9315e061291c79360e12
+		Built by svcphil on LIANA-09-w
+		Build Path: c:\jenkins\workspace\CNTK-Build-Windows\Source\CNTK\
 -------------------------------------------------------------------
 Changed current directory to C:\jenkins\workspace\CNTK-Test-Windows-W2\Tests\EndToEndTests\Speech\Data
 MPIWrapper: initializing MPI
 -------------------------------------------------------------------
 Build info: 
 
-		Built time: Aug 16 2016 02:54:53
-		Last modified date: Fri Aug 12 05:31:21 2016
+		Built time: May  3 2016 13:23:06
+		Last modified date: Mon Apr 18 00:00:12 2016
 		Build type: Release
 		Build target: GPU
 		With 1bit-SGD: no
-		Math lib: mkl
 		CUDA_PATH: C:\Program Files\NVIDIA GPU Computing Toolkit\CUDA\v7.5
-		CUB_PATH: c:\src\cub-1.4.1
+		CUB_PATH: C:\src\cub-1.4.1
 		CUDNN_PATH: c:\NVIDIA\cudnn-4.0\cuda
 		Build Branch: HEAD
-		Build SHA1: 026b1e772b963461e189f8f00aa7ed6951298f84
-		Built by svcphil on Philly-Pool3
-		Build Path: c:\Jenkins\workspace\CNTK-Build-Windows\Source\CNTK\
+		Build SHA1: af96f7cce6c3c78a4f1e9315e061291c79360e12
+		Built by svcphil on LIANA-09-w
+		Build Path: c:\jenkins\workspace\CNTK-Build-Windows\Source\CNTK\
 -------------------------------------------------------------------
 Changed current directory to C:\jenkins\workspace\CNTK-Test-Windows-W2\Tests\EndToEndTests\Speech\Data
 MPIWrapper: initializing MPI
@@ -65,11 +57,11 @@
 ping [requestnodes (before change)]: 3 nodes pinging each other
 ping [requestnodes (before change)]: 3 nodes pinging each other
 ping [requestnodes (before change)]: all 3 nodes responded
+ping [requestnodes (before change)]: all 3 nodes responded
 requestnodes [MPIWrapper]: using 3 out of 3 MPI nodes (3 requested); we (2) are in (participating)
 ping [requestnodes (before change)]: all 3 nodes responded
-ping [requestnodes (before change)]: all 3 nodes responded
+requestnodes [MPIWrapper]: using 3 out of 3 MPI nodes (3 requested); we (1) are in (participating)
 ping [requestnodes (after change)]: 3 nodes pinging each other
-requestnodes [MPIWrapper]: using 3 out of 3 MPI nodes (3 requested); we (1) are in (participating)
 requestnodes [MPIWrapper]: using 3 out of 3 MPI nodes (3 requested); we (0) are in (participating)
 ping [requestnodes (after change)]: 3 nodes pinging each other
 ping [requestnodes (after change)]: 3 nodes pinging each other
@@ -85,41 +77,32 @@
 ping [mpihelper]: all 3 nodes responded
 ping [mpihelper]: all 3 nodes responded
 ping [mpihelper]: all 3 nodes responded
-MPI Rank 0: 08/16/2016 03:03:09: Redirecting stderr to file C:\Users\svcphil\AppData\Local\Temp\cntk-test-20160816030048.672180\Speech\DNN_ParallelNoQuantization@release_gpu/stderr_speechTrain.logrank0
-MPI Rank 0: 08/16/2016 03:03:09: -------------------------------------------------------------------
-MPI Rank 0: 08/16/2016 03:03:09: Build info: 
-MPI Rank 0: 
-MPI Rank 0: 08/16/2016 03:03:09: 		Built time: Aug 16 2016 02:54:53
-MPI Rank 0: 08/16/2016 03:03:09: 		Last modified date: Fri Aug 12 05:31:21 2016
-MPI Rank 0: 08/16/2016 03:03:09: 		Build type: Release
-MPI Rank 0: 08/16/2016 03:03:09: 		Build target: GPU
-MPI Rank 0: 08/16/2016 03:03:09: 		With 1bit-SGD: no
-MPI Rank 0: 08/16/2016 03:03:09: 		Math lib: mkl
-MPI Rank 0: 08/16/2016 03:03:09: 		CUDA_PATH: C:\Program Files\NVIDIA GPU Computing Toolkit\CUDA\v7.5
-MPI Rank 0: 08/16/2016 03:03:09: 		CUB_PATH: c:\src\cub-1.4.1
-MPI Rank 0: 08/16/2016 03:03:09: 		CUDNN_PATH: c:\NVIDIA\cudnn-4.0\cuda
-MPI Rank 0: 08/16/2016 03:03:09: 		Build Branch: HEAD
-MPI Rank 0: 08/16/2016 03:03:09: 		Build SHA1: 026b1e772b963461e189f8f00aa7ed6951298f84
-MPI Rank 0: 08/16/2016 03:03:09: 		Built by svcphil on Philly-Pool3
-MPI Rank 0: 08/16/2016 03:03:09: 		Build Path: c:\Jenkins\workspace\CNTK-Build-Windows\Source\CNTK\
-MPI Rank 0: 08/16/2016 03:03:09: -------------------------------------------------------------------
-MPI Rank 0: 08/16/2016 03:03:11: -------------------------------------------------------------------
-MPI Rank 0: 08/16/2016 03:03:11: GPU info:
-MPI Rank 0: 
-MPI Rank 0: 08/16/2016 03:03:11: 		Device[0]: cores = 2880; computeCapability = 3.5; type = "GeForce GTX 780 Ti"; memory = 3072 MB
-MPI Rank 0: 08/16/2016 03:03:11: 		Device[1]: cores = 2880; computeCapability = 3.5; type = "GeForce GTX 780 Ti"; memory = 3072 MB
-MPI Rank 0: 08/16/2016 03:03:11: 		Device[2]: cores = 2880; computeCapability = 3.5; type = "GeForce GTX 780 Ti"; memory = 3072 MB
-MPI Rank 0: 08/16/2016 03:03:11: 		Device[3]: cores = 2880; computeCapability = 3.5; type = "GeForce GTX 780 Ti"; memory = 3072 MB
-MPI Rank 0: 08/16/2016 03:03:11: -------------------------------------------------------------------
-MPI Rank 0: 
-MPI Rank 0: 08/16/2016 03:03:11: Running on DPHAIM-22 at 2016/08/16 03:03:11
-MPI Rank 0: 08/16/2016 03:03:11: Command line: 
-MPI Rank 0: C:\jenkins\workspace\CNTK-Test-Windows-W2\x64\release\cntk.exe  configFile=C:\jenkins\workspace\CNTK-Test-Windows-W2\Tests\EndToEndTests\Speech\DNN/cntk.cntk  currentDirectory=C:\jenkins\workspace\CNTK-Test-Windows-W2\Tests\EndToEndTests\Speech\Data  RunDir=C:\Users\svcphil\AppData\Local\Temp\cntk-test-20160816030048.672180\Speech\DNN_ParallelNoQuantization@release_gpu  DataDir=C:\jenkins\workspace\CNTK-Test-Windows-W2\Tests\EndToEndTests\Speech\Data  ConfigDir=C:\jenkins\workspace\CNTK-Test-Windows-W2\Tests\EndToEndTests\Speech\DNN  OutputDir=C:\Users\svcphil\AppData\Local\Temp\cntk-test-20160816030048.672180\Speech\DNN_ParallelNoQuantization@release_gpu  DeviceId=0  timestamping=true  numCPUThreads=8  stderr=C:\Users\svcphil\AppData\Local\Temp\cntk-test-20160816030048.672180\Speech\DNN_ParallelNoQuantization@release_gpu/stderr
-MPI Rank 0: 
-MPI Rank 0: 
-MPI Rank 0: 
-MPI Rank 0: 08/16/2016 03:03:11: >>>>>>>>>>>>>>>>>>>> RAW CONFIG (VARIABLES NOT RESOLVED) >>>>>>>>>>>>>>>>>>>>
-MPI Rank 0: 08/16/2016 03:03:11: precision = "float"
+MPI Rank 0: 05/03/2016 14:22:47: Redirecting stderr to file C:\Users\svcphil\AppData\Local\Temp\cntk-test-20160503141958.750677\Speech\DNN_ParallelNoQuantization@release_gpu/stderr_speechTrain.logrank0
+MPI Rank 0: 05/03/2016 14:22:47: -------------------------------------------------------------------
+MPI Rank 0: 05/03/2016 14:22:47: Build info: 
+MPI Rank 0: 
+MPI Rank 0: 05/03/2016 14:22:47: 		Built time: May  3 2016 13:23:06
+MPI Rank 0: 05/03/2016 14:22:47: 		Last modified date: Mon Apr 18 00:00:12 2016
+MPI Rank 0: 05/03/2016 14:22:47: 		Build type: Release
+MPI Rank 0: 05/03/2016 14:22:47: 		Build target: GPU
+MPI Rank 0: 05/03/2016 14:22:47: 		With 1bit-SGD: no
+MPI Rank 0: 05/03/2016 14:22:47: 		CUDA_PATH: C:\Program Files\NVIDIA GPU Computing Toolkit\CUDA\v7.5
+MPI Rank 0: 05/03/2016 14:22:47: 		CUB_PATH: C:\src\cub-1.4.1
+MPI Rank 0: 05/03/2016 14:22:47: 		CUDNN_PATH: c:\NVIDIA\cudnn-4.0\cuda
+MPI Rank 0: 05/03/2016 14:22:47: 		Build Branch: HEAD
+MPI Rank 0: 05/03/2016 14:22:47: 		Build SHA1: af96f7cce6c3c78a4f1e9315e061291c79360e12
+MPI Rank 0: 05/03/2016 14:22:47: 		Built by svcphil on LIANA-09-w
+MPI Rank 0: 05/03/2016 14:22:47: 		Build Path: c:\jenkins\workspace\CNTK-Build-Windows\Source\CNTK\
+MPI Rank 0: 05/03/2016 14:22:47: -------------------------------------------------------------------
+MPI Rank 0: 
+MPI Rank 0: 05/03/2016 14:22:47: Running on DPHAIM-25 at 2016/05/03 14:22:47
+MPI Rank 0: 05/03/2016 14:22:47: Command line: 
+MPI Rank 0: C:\jenkins\workspace\CNTK-Test-Windows-W2\x64\release\cntk.exe  configFile=C:\jenkins\workspace\CNTK-Test-Windows-W2\Tests\EndToEndTests\Speech\DNN/cntk.cntk  currentDirectory=C:\jenkins\workspace\CNTK-Test-Windows-W2\Tests\EndToEndTests\Speech\Data  RunDir=C:\Users\svcphil\AppData\Local\Temp\cntk-test-20160503141958.750677\Speech\DNN_ParallelNoQuantization@release_gpu  DataDir=C:\jenkins\workspace\CNTK-Test-Windows-W2\Tests\EndToEndTests\Speech\Data  ConfigDir=C:\jenkins\workspace\CNTK-Test-Windows-W2\Tests\EndToEndTests\Speech\DNN  OutputDir=C:\Users\svcphil\AppData\Local\Temp\cntk-test-20160503141958.750677\Speech\DNN_ParallelNoQuantization@release_gpu  DeviceId=0  timestamping=true  numCPUThreads=8  stderr=C:\Users\svcphil\AppData\Local\Temp\cntk-test-20160503141958.750677\Speech\DNN_ParallelNoQuantization@release_gpu/stderr
+MPI Rank 0: 
+MPI Rank 0: 
+MPI Rank 0: 
+MPI Rank 0: 05/03/2016 14:22:47: >>>>>>>>>>>>>>>>>>>> RAW CONFIG (VARIABLES NOT RESOLVED) >>>>>>>>>>>>>>>>>>>>
+MPI Rank 0: 05/03/2016 14:22:47: precision = "float"
 MPI Rank 0: command = speechTrain
 MPI Rank 0: deviceId = $DeviceId$
 MPI Rank 0: parallelTrain = true
@@ -131,7 +114,7 @@
 MPI Rank 0:     SimpleNetworkBuilder = [
 MPI Rank 0:         layerSizes = 363:512:512:132
 MPI Rank 0:         trainingCriterion = "CrossEntropyWithSoftmax"
-MPI Rank 0:         evalCriterion = "ClassificationError"
+MPI Rank 0:         evalCriterion = "ErrorPrediction"
 MPI Rank 0:         layerTypes = "Sigmoid"
 MPI Rank 0:         initValueScale = 1.0
 MPI Rank 0:         applyMeanVarNorm = true
@@ -157,7 +140,7 @@
 MPI Rank 0:              then CrossEntropyWithSoftmax(labels, outZ, tag='criterion')
 MPI Rank 0:              else Fail('unknown trainingCriterion ' + trainingCriterion)
 MPI Rank 0:         Err = if evalCriterion == 'Err' then
-MPI Rank 0:               ClassificationError(labels, outZ, tag='evaluation')
+MPI Rank 0:               ErrorPrediction(labels, outZ, tag='evaluation')
 MPI Rank 0:               else Fail('unknown evalCriterion ' + evalCriterion)
 MPI Rank 0:         logPrior = LogPrior(labels)
 MPI Rank 0:         // TODO: how to add a tag to an infix operation?
@@ -195,7 +178,6 @@
 MPI Rank 0:         miniBatchMode = "partial"
 MPI Rank 0:         randomize = "auto"
 MPI Rank 0:         verbosity = 0
-MPI Rank 0:         useMersenneTwisterRand=true
 MPI Rank 0:         features = [
 MPI Rank 0:             dim = 363
 MPI Rank 0:             type = "real"
@@ -210,31 +192,31 @@
 MPI Rank 0:     ]
 MPI Rank 0: ]
 MPI Rank 0: currentDirectory=C:\jenkins\workspace\CNTK-Test-Windows-W2\Tests\EndToEndTests\Speech\Data
-MPI Rank 0: RunDir=C:\Users\svcphil\AppData\Local\Temp\cntk-test-20160816030048.672180\Speech\DNN_ParallelNoQuantization@release_gpu
+MPI Rank 0: RunDir=C:\Users\svcphil\AppData\Local\Temp\cntk-test-20160503141958.750677\Speech\DNN_ParallelNoQuantization@release_gpu
 MPI Rank 0: DataDir=C:\jenkins\workspace\CNTK-Test-Windows-W2\Tests\EndToEndTests\Speech\Data
 MPI Rank 0: ConfigDir=C:\jenkins\workspace\CNTK-Test-Windows-W2\Tests\EndToEndTests\Speech\DNN
-MPI Rank 0: OutputDir=C:\Users\svcphil\AppData\Local\Temp\cntk-test-20160816030048.672180\Speech\DNN_ParallelNoQuantization@release_gpu
+MPI Rank 0: OutputDir=C:\Users\svcphil\AppData\Local\Temp\cntk-test-20160503141958.750677\Speech\DNN_ParallelNoQuantization@release_gpu
 MPI Rank 0: DeviceId=0
 MPI Rank 0: timestamping=true
 MPI Rank 0: numCPUThreads=8
-MPI Rank 0: stderr=C:\Users\svcphil\AppData\Local\Temp\cntk-test-20160816030048.672180\Speech\DNN_ParallelNoQuantization@release_gpu/stderr
-MPI Rank 0: 
-MPI Rank 0: 08/16/2016 03:03:11: <<<<<<<<<<<<<<<<<<<< RAW CONFIG (VARIABLES NOT RESOLVED)  <<<<<<<<<<<<<<<<<<<<
-MPI Rank 0: 
-MPI Rank 0: 08/16/2016 03:03:11: >>>>>>>>>>>>>>>>>>>> RAW CONFIG WITH ALL VARIABLES RESOLVED >>>>>>>>>>>>>>>>>>>>
-MPI Rank 0: 08/16/2016 03:03:11: precision = "float"
+MPI Rank 0: stderr=C:\Users\svcphil\AppData\Local\Temp\cntk-test-20160503141958.750677\Speech\DNN_ParallelNoQuantization@release_gpu/stderr
+MPI Rank 0: 
+MPI Rank 0: 05/03/2016 14:22:47: <<<<<<<<<<<<<<<<<<<< RAW CONFIG (VARIABLES NOT RESOLVED)  <<<<<<<<<<<<<<<<<<<<
+MPI Rank 0: 
+MPI Rank 0: 05/03/2016 14:22:47: >>>>>>>>>>>>>>>>>>>> RAW CONFIG WITH ALL VARIABLES RESOLVED >>>>>>>>>>>>>>>>>>>>
+MPI Rank 0: 05/03/2016 14:22:47: precision = "float"
 MPI Rank 0: command = speechTrain
 MPI Rank 0: deviceId = 0
 MPI Rank 0: parallelTrain = true
 MPI Rank 0: speechTrain = [
 MPI Rank 0:     action = "train"
-MPI Rank 0:     modelPath = "C:\Users\svcphil\AppData\Local\Temp\cntk-test-20160816030048.672180\Speech\DNN_ParallelNoQuantization@release_gpu/models/cntkSpeech.dnn"
+MPI Rank 0:     modelPath = "C:\Users\svcphil\AppData\Local\Temp\cntk-test-20160503141958.750677\Speech\DNN_ParallelNoQuantization@release_gpu/models/cntkSpeech.dnn"
 MPI Rank 0:     deviceId = 0
 MPI Rank 0:     traceLevel = 1
 MPI Rank 0:     SimpleNetworkBuilder = [
 MPI Rank 0:         layerSizes = 363:512:512:132
 MPI Rank 0:         trainingCriterion = "CrossEntropyWithSoftmax"
-MPI Rank 0:         evalCriterion = "ClassificationError"
+MPI Rank 0:         evalCriterion = "ErrorPrediction"
 MPI Rank 0:         layerTypes = "Sigmoid"
 MPI Rank 0:         initValueScale = 1.0
 MPI Rank 0:         applyMeanVarNorm = true
@@ -260,7 +242,7 @@
 MPI Rank 0:              then CrossEntropyWithSoftmax(labels, outZ, tag='criterion')
 MPI Rank 0:              else Fail('unknown trainingCriterion ' + trainingCriterion)
 MPI Rank 0:         Err = if evalCriterion == 'Err' then
-MPI Rank 0:               ClassificationError(labels, outZ, tag='evaluation')
+MPI Rank 0:               ErrorPrediction(labels, outZ, tag='evaluation')
 MPI Rank 0:               else Fail('unknown evalCriterion ' + evalCriterion)
 MPI Rank 0:         logPrior = LogPrior(labels)
 MPI Rank 0:         // TODO: how to add a tag to an infix operation?
@@ -298,7 +280,6 @@
 MPI Rank 0:         miniBatchMode = "partial"
 MPI Rank 0:         randomize = "auto"
 MPI Rank 0:         verbosity = 0
-MPI Rank 0:         useMersenneTwisterRand=true
 MPI Rank 0:         features = [
 MPI Rank 0:             dim = 363
 MPI Rank 0:             type = "real"
@@ -313,37 +294,37 @@
 MPI Rank 0:     ]
 MPI Rank 0: ]
 MPI Rank 0: currentDirectory=C:\jenkins\workspace\CNTK-Test-Windows-W2\Tests\EndToEndTests\Speech\Data
-MPI Rank 0: RunDir=C:\Users\svcphil\AppData\Local\Temp\cntk-test-20160816030048.672180\Speech\DNN_ParallelNoQuantization@release_gpu
+MPI Rank 0: RunDir=C:\Users\svcphil\AppData\Local\Temp\cntk-test-20160503141958.750677\Speech\DNN_ParallelNoQuantization@release_gpu
 MPI Rank 0: DataDir=C:\jenkins\workspace\CNTK-Test-Windows-W2\Tests\EndToEndTests\Speech\Data
 MPI Rank 0: ConfigDir=C:\jenkins\workspace\CNTK-Test-Windows-W2\Tests\EndToEndTests\Speech\DNN
-MPI Rank 0: OutputDir=C:\Users\svcphil\AppData\Local\Temp\cntk-test-20160816030048.672180\Speech\DNN_ParallelNoQuantization@release_gpu
+MPI Rank 0: OutputDir=C:\Users\svcphil\AppData\Local\Temp\cntk-test-20160503141958.750677\Speech\DNN_ParallelNoQuantization@release_gpu
 MPI Rank 0: DeviceId=0
 MPI Rank 0: timestamping=true
 MPI Rank 0: numCPUThreads=8
-MPI Rank 0: stderr=C:\Users\svcphil\AppData\Local\Temp\cntk-test-20160816030048.672180\Speech\DNN_ParallelNoQuantization@release_gpu/stderr
-MPI Rank 0: 
-MPI Rank 0: 08/16/2016 03:03:11: <<<<<<<<<<<<<<<<<<<< RAW CONFIG WITH ALL VARIABLES RESOLVED <<<<<<<<<<<<<<<<<<<<
-MPI Rank 0: 
-MPI Rank 0: 08/16/2016 03:03:11: >>>>>>>>>>>>>>>>>>>> PROCESSED CONFIG WITH ALL VARIABLES RESOLVED >>>>>>>>>>>>>>>>>>>>
+MPI Rank 0: stderr=C:\Users\svcphil\AppData\Local\Temp\cntk-test-20160503141958.750677\Speech\DNN_ParallelNoQuantization@release_gpu/stderr
+MPI Rank 0: 
+MPI Rank 0: 05/03/2016 14:22:47: <<<<<<<<<<<<<<<<<<<< RAW CONFIG WITH ALL VARIABLES RESOLVED <<<<<<<<<<<<<<<<<<<<
+MPI Rank 0: 
+MPI Rank 0: 05/03/2016 14:22:47: >>>>>>>>>>>>>>>>>>>> PROCESSED CONFIG WITH ALL VARIABLES RESOLVED >>>>>>>>>>>>>>>>>>>>
 MPI Rank 0: configparameters: cntk.cntk:command=speechTrain
 MPI Rank 0: configparameters: cntk.cntk:ConfigDir=C:\jenkins\workspace\CNTK-Test-Windows-W2\Tests\EndToEndTests\Speech\DNN
 MPI Rank 0: configparameters: cntk.cntk:currentDirectory=C:\jenkins\workspace\CNTK-Test-Windows-W2\Tests\EndToEndTests\Speech\Data
 MPI Rank 0: configparameters: cntk.cntk:DataDir=C:\jenkins\workspace\CNTK-Test-Windows-W2\Tests\EndToEndTests\Speech\Data
 MPI Rank 0: configparameters: cntk.cntk:deviceId=0
 MPI Rank 0: configparameters: cntk.cntk:numCPUThreads=8
-MPI Rank 0: configparameters: cntk.cntk:OutputDir=C:\Users\svcphil\AppData\Local\Temp\cntk-test-20160816030048.672180\Speech\DNN_ParallelNoQuantization@release_gpu
+MPI Rank 0: configparameters: cntk.cntk:OutputDir=C:\Users\svcphil\AppData\Local\Temp\cntk-test-20160503141958.750677\Speech\DNN_ParallelNoQuantization@release_gpu
 MPI Rank 0: configparameters: cntk.cntk:parallelTrain=true
 MPI Rank 0: configparameters: cntk.cntk:precision=float
-MPI Rank 0: configparameters: cntk.cntk:RunDir=C:\Users\svcphil\AppData\Local\Temp\cntk-test-20160816030048.672180\Speech\DNN_ParallelNoQuantization@release_gpu
+MPI Rank 0: configparameters: cntk.cntk:RunDir=C:\Users\svcphil\AppData\Local\Temp\cntk-test-20160503141958.750677\Speech\DNN_ParallelNoQuantization@release_gpu
 MPI Rank 0: configparameters: cntk.cntk:speechTrain=[
 MPI Rank 0:     action = "train"
-MPI Rank 0:     modelPath = "C:\Users\svcphil\AppData\Local\Temp\cntk-test-20160816030048.672180\Speech\DNN_ParallelNoQuantization@release_gpu/models/cntkSpeech.dnn"
+MPI Rank 0:     modelPath = "C:\Users\svcphil\AppData\Local\Temp\cntk-test-20160503141958.750677\Speech\DNN_ParallelNoQuantization@release_gpu/models/cntkSpeech.dnn"
 MPI Rank 0:     deviceId = 0
 MPI Rank 0:     traceLevel = 1
 MPI Rank 0:     SimpleNetworkBuilder = [
 MPI Rank 0:         layerSizes = 363:512:512:132
 MPI Rank 0:         trainingCriterion = "CrossEntropyWithSoftmax"
-MPI Rank 0:         evalCriterion = "ClassificationError"
+MPI Rank 0:         evalCriterion = "ErrorPrediction"
 MPI Rank 0:         layerTypes = "Sigmoid"
 MPI Rank 0:         initValueScale = 1.0
 MPI Rank 0:         applyMeanVarNorm = true
@@ -369,7 +350,7 @@
 MPI Rank 0:              then CrossEntropyWithSoftmax(labels, outZ, tag='criterion')
 MPI Rank 0:              else Fail('unknown trainingCriterion ' + trainingCriterion)
 MPI Rank 0:         Err = if evalCriterion == 'Err' then
-MPI Rank 0:               ClassificationError(labels, outZ, tag='evaluation')
+MPI Rank 0:               ErrorPrediction(labels, outZ, tag='evaluation')
 MPI Rank 0:               else Fail('unknown evalCriterion ' + evalCriterion)
 MPI Rank 0:         logPrior = LogPrior(labels)
 MPI Rank 0:         // TODO: how to add a tag to an infix operation?
@@ -407,7 +388,6 @@
 MPI Rank 0:         miniBatchMode = "partial"
 MPI Rank 0:         randomize = "auto"
 MPI Rank 0:         verbosity = 0
-MPI Rank 0:         useMersenneTwisterRand=true
 MPI Rank 0:         features = [
 MPI Rank 0:             dim = 363
 MPI Rank 0:             type = "real"
@@ -422,23 +402,23 @@
 MPI Rank 0:     ]
 MPI Rank 0: ]
 MPI Rank 0: 
-MPI Rank 0: configparameters: cntk.cntk:stderr=C:\Users\svcphil\AppData\Local\Temp\cntk-test-20160816030048.672180\Speech\DNN_ParallelNoQuantization@release_gpu/stderr
+MPI Rank 0: configparameters: cntk.cntk:stderr=C:\Users\svcphil\AppData\Local\Temp\cntk-test-20160503141958.750677\Speech\DNN_ParallelNoQuantization@release_gpu/stderr
 MPI Rank 0: configparameters: cntk.cntk:timestamping=true
-MPI Rank 0: 08/16/2016 03:03:11: <<<<<<<<<<<<<<<<<<<< PROCESSED CONFIG WITH ALL VARIABLES RESOLVED <<<<<<<<<<<<<<<<<<<<
-MPI Rank 0: 08/16/2016 03:03:11: Commands: speechTrain
-MPI Rank 0: 08/16/2016 03:03:11: Precision = "float"
-MPI Rank 0: 08/16/2016 03:03:11: Using 8 CPU threads.
-MPI Rank 0: 08/16/2016 03:03:11: CNTKModelPath: C:\Users\svcphil\AppData\Local\Temp\cntk-test-20160816030048.672180\Speech\DNN_ParallelNoQuantization@release_gpu/models/cntkSpeech.dnn
-MPI Rank 0: 08/16/2016 03:03:11: CNTKCommandTrainInfo: speechTrain : 3
-MPI Rank 0: 08/16/2016 03:03:11: CNTKCommandTrainInfo: CNTKNoMoreCommands_Total : 3
-MPI Rank 0: 
-MPI Rank 0: 08/16/2016 03:03:11: ##############################################################################
-MPI Rank 0: 08/16/2016 03:03:11: #                                                                            #
-MPI Rank 0: 08/16/2016 03:03:11: # Action "train"                                                             #
-MPI Rank 0: 08/16/2016 03:03:11: #                                                                            #
-MPI Rank 0: 08/16/2016 03:03:11: ##############################################################################
-MPI Rank 0: 
-MPI Rank 0: 08/16/2016 03:03:11: CNTKCommandTrainBegin: speechTrain
+MPI Rank 0: 05/03/2016 14:22:47: <<<<<<<<<<<<<<<<<<<< PROCESSED CONFIG WITH ALL VARIABLES RESOLVED <<<<<<<<<<<<<<<<<<<<
+MPI Rank 0: 05/03/2016 14:22:47: Commands: speechTrain
+MPI Rank 0: 05/03/2016 14:22:47: Precision = "float"
+MPI Rank 0: 05/03/2016 14:22:47: Using 8 CPU threads.
+MPI Rank 0: 05/03/2016 14:22:47: CNTKModelPath: C:\Users\svcphil\AppData\Local\Temp\cntk-test-20160503141958.750677\Speech\DNN_ParallelNoQuantization@release_gpu/models/cntkSpeech.dnn
+MPI Rank 0: 05/03/2016 14:22:47: CNTKCommandTrainInfo: speechTrain : 3
+MPI Rank 0: 05/03/2016 14:22:47: CNTKCommandTrainInfo: CNTKNoMoreCommands_Total : 3
+MPI Rank 0: 
+MPI Rank 0: 05/03/2016 14:22:47: ##############################################################################
+MPI Rank 0: 05/03/2016 14:22:47: #                                                                            #
+MPI Rank 0: 05/03/2016 14:22:47: # Action "train"                                                             #
+MPI Rank 0: 05/03/2016 14:22:47: #                                                                            #
+MPI Rank 0: 05/03/2016 14:22:47: ##############################################################################
+MPI Rank 0: 
+MPI Rank 0: 05/03/2016 14:22:47: CNTKCommandTrainBegin: speechTrain
 MPI Rank 0: SimpleNetworkBuilder Using GPU 0
 MPI Rank 0: reading script file glob_0000.scp ... 948 entries
 MPI Rank 0: total 132 state names in state list C:\jenkins\workspace\CNTK-Test-Windows-W2\Tests\EndToEndTests\Speech\Data/state.list
@@ -447,26 +427,14 @@
 MPI Rank 0: label set 0: 129 classes
 MPI Rank 0: minibatchutterancesource: 948 utterances grouped into 3 chunks, av. chunk size: 316.0 utterances, 84244.7 frames
 MPI Rank 0: 
-MPI Rank 0: 08/16/2016 03:03:11: Creating virgin network.
-MPI Rank 0: Node 'W0' (LearnableParameter operation): Initializing Parameter[512 x 363] <- 0.000000.
-MPI Rank 0: Node 'W0' (LearnableParameter operation): Initializing Parameter[512 x 363] <- uniform(seed=1, range=0.050000*1.000000, onCPU=false).
+MPI Rank 0: 05/03/2016 14:22:47: Creating virgin network.
 MPI Rank 0: Microsoft::MSR::CNTK::GPUMatrix<ElemType>::SetUniformRandomValue (GPU): creating curand object with seed 1, sizeof(ElemType)==4
-MPI Rank 0: Node 'B0' (LearnableParameter operation): Initializing Parameter[512 x 1] <- 0.000000.
-MPI Rank 0: Node 'B0' (LearnableParameter operation): Initializing Parameter[512 x 1] <- 0.000000.
-MPI Rank 0: Node 'W1' (LearnableParameter operation): Initializing Parameter[512 x 512] <- 0.000000.
-MPI Rank 0: Node 'W1' (LearnableParameter operation): Initializing Parameter[512 x 512] <- uniform(seed=2, range=0.050000*1.000000, onCPU=false).
-MPI Rank 0: Node 'B1' (LearnableParameter operation): Initializing Parameter[512 x 1] <- 0.000000.
-MPI Rank 0: Node 'B1' (LearnableParameter operation): Initializing Parameter[512 x 1] <- 0.000000.
-MPI Rank 0: Node 'W2' (LearnableParameter operation): Initializing Parameter[132 x 512] <- 0.000000.
-MPI Rank 0: Node 'W2' (LearnableParameter operation): Initializing Parameter[132 x 512] <- uniform(seed=3, range=0.050000*1.000000, onCPU=false).
-MPI Rank 0: Node 'B2' (LearnableParameter operation): Initializing Parameter[132 x 1] <- 0.000000.
-MPI Rank 0: Node 'B2' (LearnableParameter operation): Initializing Parameter[132 x 1] <- 0.000000.
 MPI Rank 0: 
 MPI Rank 0: Post-processing network...
 MPI Rank 0: 
 MPI Rank 0: 7 roots:
 MPI Rank 0: 	CrossEntropyWithSoftmax = CrossEntropyWithSoftmax()
-MPI Rank 0: 	EvalClassificationError = ClassificationError()
+MPI Rank 0: 	EvalErrorPrediction = ErrorPrediction()
 MPI Rank 0: 	InvStdOfFeatures = InvStdDev()
 MPI Rank 0: 	MeanOfFeatures = Mean()
 MPI Rank 0: 	PosteriorProb = Softmax()
@@ -495,7 +463,7 @@
 MPI Rank 0: Validating --> B2 = LearnableParameter() :  -> [132 x 1]
 MPI Rank 0: Validating --> HLast = Plus (W2*H1, B2) : [132 x 1 x *], [132 x 1] -> [132 x 1 x *]
 MPI Rank 0: Validating --> CrossEntropyWithSoftmax = CrossEntropyWithSoftmax (labels, HLast) : [132 x *], [132 x 1 x *] -> [1]
-MPI Rank 0: Validating --> EvalClassificationError = ClassificationError (labels, HLast) : [132 x *], [132 x 1 x *] -> [1]
+MPI Rank 0: Validating --> EvalErrorPrediction = ErrorPrediction (labels, HLast) : [132 x *], [132 x 1 x *] -> [1]
 MPI Rank 0: Validating --> PosteriorProb = Softmax (HLast) : [132 x 1 x *] -> [132 x 1 x *]
 MPI Rank 0: Validating --> Prior = Mean (labels) : [132 x *] -> [132]
 MPI Rank 0: Validating --> LogOfPrior = Log (Prior) : [132] -> [132]
@@ -512,48 +480,21 @@
 MPI Rank 0: 
 MPI Rank 0: Post-processing network complete.
 MPI Rank 0: 
-MPI Rank 0: 08/16/2016 03:03:12: Created model with 25 nodes on GPU 0.
-MPI Rank 0: 
-MPI Rank 0: 08/16/2016 03:03:12: Training criterion node(s):
-MPI Rank 0: 08/16/2016 03:03:12: 	CrossEntropyWithSoftmax = CrossEntropyWithSoftmax
-MPI Rank 0: 
-<<<<<<< HEAD
-MPI Rank 0: 05/03/2016 14:22:48: 	EvalClassificationError = ClassificationError
-=======
-MPI Rank 0: 08/16/2016 03:03:12: Evaluation criterion node(s):
-MPI Rank 0: 08/16/2016 03:03:12: 	EvalErrorPrediction = ErrorPrediction
->>>>>>> 8493f118
+MPI Rank 0: 05/03/2016 14:22:48: Created model with 25 nodes on GPU 0.
+MPI Rank 0: 
+MPI Rank 0: 05/03/2016 14:22:48: Training criterion node(s):
+MPI Rank 0: 05/03/2016 14:22:48: 	CrossEntropyWithSoftmax = CrossEntropyWithSoftmax
+MPI Rank 0: 
+MPI Rank 0: 05/03/2016 14:22:48: Evaluation criterion node(s):
+MPI Rank 0: 
+MPI Rank 0: 05/03/2016 14:22:48: 	EvalErrorPrediction = ErrorPrediction
 MPI Rank 0: 
 MPI Rank 0: 
 MPI Rank 0: Allocating matrices for forward and/or backward propagation.
 MPI Rank 0: 
-MPI Rank 0: Memory Sharing: Out of 40 matrices, 19 are shared as 8, and 21 are not shared.
-MPI Rank 0: 
-MPI Rank 0: 	{ H2 : [512 x 1 x *]
-MPI Rank 0: 	  W1*H1 : [512 x 1 x *] (gradient) }
-MPI Rank 0: 	{ HLast : [132 x 1 x *]
-MPI Rank 0: 	  W2 : [132 x 512] (gradient) }
-MPI Rank 0: 	{ B1 : [512 x 1] (gradient)
-MPI Rank 0: 	  H2 : [512 x 1 x *] (gradient)
-MPI Rank 0: 	  HLast : [132 x 1 x *] (gradient) }
-MPI Rank 0: 	{ B0 : [512 x 1] (gradient)
-MPI Rank 0: 	  H1 : [512 x 1 x *] (gradient)
-MPI Rank 0: 	  W1*H1+B1 : [512 x 1 x *] (gradient)
-MPI Rank 0: 	  W2*H1 : [132 x 1 x *] }
-MPI Rank 0: 	{ H1 : [512 x 1 x *]
-MPI Rank 0: 	  W0*features : [512 x *] (gradient) }
-MPI Rank 0: 	{ W0*features+B0 : [512 x 1 x *] (gradient)
-MPI Rank 0: 	  W1*H1 : [512 x 1 x *] }
-MPI Rank 0: 	{ W0 : [512 x 363] (gradient)
-MPI Rank 0: 	  W0*features+B0 : [512 x 1 x *] }
-MPI Rank 0: 	{ W1 : [512 x 512] (gradient)
-MPI Rank 0: 	  W1*H1+B1 : [512 x 1 x *] }
-MPI Rank 0: 
-MPI Rank 0: 
-MPI Rank 0: 08/16/2016 03:03:12: Training 516740 parameters in 6 out of 6 parameter tensors and 15 nodes with gradient:
-MPI Rank 0: 
-<<<<<<< HEAD
-MPI Rank 0: 0000000000000000: {[EvalClassificationError Gradient[1]] [InvStdOfFeatures Gradient[363]] [LogOfPrior Gradient[132]] [MVNormalizedFeatures Gradient[363 x *]] [MeanOfFeatures Gradient[363]] [PosteriorProb Gradient[132 x 1 x *]] [PosteriorProb Value[132 x 1 x *]] [Prior Gradient[132]] [ScaledLogLikelihood Gradient[132 x 1 x *]] [features Gradient[363 x *]] [labels Gradient[132 x *]] }
+MPI Rank 0: Memory Sharing Structure:
+MPI Rank 0: 
+MPI Rank 0: 0000000000000000: {[EvalErrorPrediction Gradient[1]] [InvStdOfFeatures Gradient[363]] [LogOfPrior Gradient[132]] [MVNormalizedFeatures Gradient[363 x *]] [MeanOfFeatures Gradient[363]] [PosteriorProb Gradient[132 x 1 x *]] [PosteriorProb Value[132 x 1 x *]] [Prior Gradient[132]] [ScaledLogLikelihood Gradient[132 x 1 x *]] [features Gradient[363 x *]] [labels Gradient[132 x *]] }
 MPI Rank 0: 0000003A23EF8440: {[features Value[363 x *]] }
 MPI Rank 0: 0000003A443BB3C0: {[B0 Value[512 x 1]] }
 MPI Rank 0: 0000003A443BBC80: {[W1 Value[512 x 512]] }
@@ -574,7 +515,7 @@
 MPI Rank 0: 0000003A44C9E8D0: {[HLast Value[132 x 1 x *]] [W2 Gradient[132 x 512]] }
 MPI Rank 0: 0000003A44C9E970: {[H1 Value[512 x 1 x *]] [W0*features Gradient[512 x *]] }
 MPI Rank 0: 0000003A44C9EAB0: {[B1 Gradient[512 x 1]] [H2 Gradient[512 x 1 x *]] [HLast Gradient[132 x 1 x *]] }
-MPI Rank 0: 0000003A44C9EC90: {[EvalClassificationError Value[1]] }
+MPI Rank 0: 0000003A44C9EC90: {[EvalErrorPrediction Value[1]] }
 MPI Rank 0: 0000003A44C9F230: {[MVNormalizedFeatures Value[363 x *]] }
 MPI Rank 0: 0000003A44C9F2D0: {[W0*features+B0 Gradient[512 x 1 x *]] [W1*H1 Value[512 x 1 x *]] }
 MPI Rank 0: 0000003A44C9F4B0: {[W0*features Value[512 x *]] }
@@ -582,191 +523,112 @@
 MPI Rank 0: 0000003A44C9F870: {[W1 Gradient[512 x 512]] [W1*H1+B1 Value[512 x 1 x *]] }
 MPI Rank 0: 0000003A44C9F9B0: {[labels Value[132 x *]] }
 MPI Rank 0: 0000003A44C9FA50: {[H2 Value[512 x 1 x *]] [W1*H1 Gradient[512 x 1 x *]] }
-=======
-MPI Rank 0: 08/16/2016 03:03:12: 	Node 'B0' (LearnableParameter operation) : [512 x 1]
-MPI Rank 0: 08/16/2016 03:03:12: 	Node 'B1' (LearnableParameter operation) : [512 x 1]
-MPI Rank 0: 08/16/2016 03:03:12: 	Node 'B2' (LearnableParameter operation) : [132 x 1]
-MPI Rank 0: 08/16/2016 03:03:12: 	Node 'W0' (LearnableParameter operation) : [512 x 363]
-MPI Rank 0: 08/16/2016 03:03:12: 	Node 'W1' (LearnableParameter operation) : [512 x 512]
-MPI Rank 0: 08/16/2016 03:03:12: 	Node 'W2' (LearnableParameter operation) : [132 x 512]
->>>>>>> 8493f118
-MPI Rank 0: 
-MPI Rank 0: 
-MPI Rank 0: 08/16/2016 03:03:12: Precomputing --> 3 PreCompute nodes found.
-MPI Rank 0: 
-MPI Rank 0: 08/16/2016 03:03:12: 	MeanOfFeatures = Mean()
-MPI Rank 0: 08/16/2016 03:03:12: 	InvStdOfFeatures = InvStdDev()
-MPI Rank 0: 08/16/2016 03:03:12: 	Prior = Mean()
+MPI Rank 0: 
+MPI Rank 0: 
+MPI Rank 0: 05/03/2016 14:22:48: Precomputing --> 3 PreCompute nodes found.
+MPI Rank 0: 
+MPI Rank 0: 05/03/2016 14:22:48: 	MeanOfFeatures = Mean()
+MPI Rank 0: 05/03/2016 14:22:48: 	InvStdOfFeatures = InvStdDev()
+MPI Rank 0: 05/03/2016 14:22:48: 	Prior = Mean()
 MPI Rank 0: minibatchiterator: epoch 0: frames [0..252734] (first utterance at frame 0), data subset 0 of 1, with 1 datapasses
 MPI Rank 0: requiredata: determined feature kind as 33-dimensional 'USER' with frame shift 10.0 ms
 MPI Rank 0: 
-MPI Rank 0: 08/16/2016 03:03:15: Precomputing --> Completed.
-MPI Rank 0: 
-MPI Rank 0: 
-MPI Rank 0: 08/16/2016 03:03:17: Starting Epoch 1: learning rate per sample = 0.015625  effective momentum = 0.900000  momentum as time constant = 607.4 samples
+MPI Rank 0: 05/03/2016 14:22:51: Precomputing --> Completed.
+MPI Rank 0: 
+MPI Rank 0: 
+MPI Rank 0: 05/03/2016 14:22:52: Starting Epoch 1: learning rate per sample = 0.015625  effective momentum = 0.900000  momentum as time constant = 607.4 samples
 MPI Rank 0: minibatchiterator: epoch 0: frames [0..20480] (first utterance at frame 0), data subset 0 of 3, with 1 datapasses
 MPI Rank 0: 
-<<<<<<< HEAD
 MPI Rank 0: 05/03/2016 14:22:52: Starting minibatch loop, DataParallelSGD training (MyRank = 0, NumNodes = 3, NumGradientBits = 32), distributed reading is ENABLED.
-MPI Rank 0: 05/03/2016 14:22:52:  Epoch[ 1 of 3]-Minibatch[   1-  10, 3.13%]: CrossEntropyWithSoftmax = 4.45645977 * 640; EvalClassificationError = 0.92500000 * 640; time = 0.0819s; samplesPerSecond = 7811.6
-MPI Rank 0: 05/03/2016 14:22:52:  Epoch[ 1 of 3]-Minibatch[  11-  20, 6.25%]: CrossEntropyWithSoftmax = 4.22315777 * 640; EvalClassificationError = 0.90156250 * 640; time = 0.0740s; samplesPerSecond = 8646.7
-MPI Rank 0: 05/03/2016 14:22:52:  Epoch[ 1 of 3]-Minibatch[  21-  30, 9.38%]: CrossEntropyWithSoftmax = 3.95180674 * 640; EvalClassificationError = 0.84687500 * 640; time = 0.0671s; samplesPerSecond = 9536.3
-MPI Rank 0: 05/03/2016 14:22:52:  Epoch[ 1 of 3]-Minibatch[  31-  40, 12.50%]: CrossEntropyWithSoftmax = 3.94158077 * 640; EvalClassificationError = 0.89843750 * 640; time = 0.0709s; samplesPerSecond = 9024.3
-MPI Rank 0: 05/03/2016 14:22:52:  Epoch[ 1 of 3]-Minibatch[  41-  50, 15.63%]: CrossEntropyWithSoftmax = 3.85668764 * 640; EvalClassificationError = 0.91093750 * 640; time = 0.0673s; samplesPerSecond = 9515.6
-MPI Rank 0: 05/03/2016 14:22:52:  Epoch[ 1 of 3]-Minibatch[  51-  60, 18.75%]: CrossEntropyWithSoftmax = 3.72866395 * 640; EvalClassificationError = 0.89531250 * 640; time = 0.0673s; samplesPerSecond = 9511.6
-MPI Rank 0: 05/03/2016 14:22:52:  Epoch[ 1 of 3]-Minibatch[  61-  70, 21.88%]: CrossEntropyWithSoftmax = 3.51808950 * 640; EvalClassificationError = 0.82968750 * 640; time = 0.0662s; samplesPerSecond = 9664.0
-MPI Rank 0: 05/03/2016 14:22:52:  Epoch[ 1 of 3]-Minibatch[  71-  80, 25.00%]: CrossEntropyWithSoftmax = 3.48455148 * 640; EvalClassificationError = 0.80781250 * 640; time = 0.0677s; samplesPerSecond = 9452.2
-MPI Rank 0: 05/03/2016 14:22:52:  Epoch[ 1 of 3]-Minibatch[  81-  90, 28.13%]: CrossEntropyWithSoftmax = 3.33829287 * 640; EvalClassificationError = 0.76875000 * 640; time = 0.0673s; samplesPerSecond = 9511.5
-MPI Rank 0: 05/03/2016 14:22:52:  Epoch[ 1 of 3]-Minibatch[  91- 100, 31.25%]: CrossEntropyWithSoftmax = 3.50167488 * 640; EvalClassificationError = 0.79843750 * 640; time = 0.0664s; samplesPerSecond = 9633.5
-MPI Rank 0: 05/03/2016 14:22:53:  Epoch[ 1 of 3]-Minibatch[ 101- 110, 34.38%]: CrossEntropyWithSoftmax = 3.22861769 * 640; EvalClassificationError = 0.80000000 * 640; time = 0.0674s; samplesPerSecond = 9498.4
-MPI Rank 0: 05/03/2016 14:22:53:  Epoch[ 1 of 3]-Minibatch[ 111- 120, 37.50%]: CrossEntropyWithSoftmax = 3.32617094 * 640; EvalClassificationError = 0.79062500 * 640; time = 0.0671s; samplesPerSecond = 9541.1
-MPI Rank 0: 05/03/2016 14:22:53:  Epoch[ 1 of 3]-Minibatch[ 121- 130, 40.63%]: CrossEntropyWithSoftmax = 3.16898034 * 640; EvalClassificationError = 0.77968750 * 640; time = 0.0667s; samplesPerSecond = 9591.8
-MPI Rank 0: 05/03/2016 14:22:53:  Epoch[ 1 of 3]-Minibatch[ 131- 140, 43.75%]: CrossEntropyWithSoftmax = 3.08892096 * 640; EvalClassificationError = 0.77656250 * 640; time = 0.0673s; samplesPerSecond = 9503.2
-MPI Rank 0: 05/03/2016 14:22:53:  Epoch[ 1 of 3]-Minibatch[ 141- 150, 46.88%]: CrossEntropyWithSoftmax = 3.06004823 * 640; EvalClassificationError = 0.72968750 * 640; time = 0.0666s; samplesPerSecond = 9603.8
-MPI Rank 0: 05/03/2016 14:22:53:  Epoch[ 1 of 3]-Minibatch[ 151- 160, 50.00%]: CrossEntropyWithSoftmax = 2.91128317 * 640; EvalClassificationError = 0.69531250 * 640; time = 0.0670s; samplesPerSecond = 9557.4
-MPI Rank 0: 05/03/2016 14:22:53:  Epoch[ 1 of 3]-Minibatch[ 161- 170, 53.13%]: CrossEntropyWithSoftmax = 2.90171900 * 640; EvalClassificationError = 0.72968750 * 640; time = 0.0669s; samplesPerSecond = 9568.2
-MPI Rank 0: 05/03/2016 14:22:53:  Epoch[ 1 of 3]-Minibatch[ 171- 180, 56.25%]: CrossEntropyWithSoftmax = 2.73262443 * 640; EvalClassificationError = 0.65312500 * 640; time = 0.0663s; samplesPerSecond = 9656.6
-MPI Rank 0: 05/03/2016 14:22:53:  Epoch[ 1 of 3]-Minibatch[ 181- 190, 59.38%]: CrossEntropyWithSoftmax = 2.66515411 * 640; EvalClassificationError = 0.68437500 * 640; time = 0.0687s; samplesPerSecond = 9319.5
-MPI Rank 0: 05/03/2016 14:22:53:  Epoch[ 1 of 3]-Minibatch[ 191- 200, 62.50%]: CrossEntropyWithSoftmax = 2.67382540 * 640; EvalClassificationError = 0.66406250 * 640; time = 0.0666s; samplesPerSecond = 9614.5
-MPI Rank 0: 05/03/2016 14:22:53:  Epoch[ 1 of 3]-Minibatch[ 201- 210, 65.63%]: CrossEntropyWithSoftmax = 2.52869777 * 640; EvalClassificationError = 0.63593750 * 640; time = 0.0681s; samplesPerSecond = 9392.4
-MPI Rank 0: 05/03/2016 14:22:53:  Epoch[ 1 of 3]-Minibatch[ 211- 220, 68.75%]: CrossEntropyWithSoftmax = 2.60032086 * 640; EvalClassificationError = 0.66718750 * 640; time = 0.0667s; samplesPerSecond = 9588.6
-MPI Rank 0: 05/03/2016 14:22:53:  Epoch[ 1 of 3]-Minibatch[ 221- 230, 71.88%]: CrossEntropyWithSoftmax = 2.51134184 * 640; EvalClassificationError = 0.64843750 * 640; time = 0.0685s; samplesPerSecond = 9344.4
-MPI Rank 0: 05/03/2016 14:22:53:  Epoch[ 1 of 3]-Minibatch[ 231- 240, 75.00%]: CrossEntropyWithSoftmax = 2.45362248 * 640; EvalClassificationError = 0.63750000 * 640; time = 0.0657s; samplesPerSecond = 9739.6
-MPI Rank 0: 05/03/2016 14:22:53:  Epoch[ 1 of 3]-Minibatch[ 241- 250, 78.13%]: CrossEntropyWithSoftmax = 2.41640727 * 640; EvalClassificationError = 0.61562500 * 640; time = 0.0666s; samplesPerSecond = 9612.6
-MPI Rank 0: 05/03/2016 14:22:54:  Epoch[ 1 of 3]-Minibatch[ 251- 260, 81.25%]: CrossEntropyWithSoftmax = 2.39745480 * 640; EvalClassificationError = 0.62812500 * 640; time = 0.0664s; samplesPerSecond = 9635.4
-MPI Rank 0: 05/03/2016 14:22:54:  Epoch[ 1 of 3]-Minibatch[ 261- 270, 84.38%]: CrossEntropyWithSoftmax = 2.16416048 * 640; EvalClassificationError = 0.56718750 * 640; time = 0.0663s; samplesPerSecond = 9647.7
-MPI Rank 0: 05/03/2016 14:22:54:  Epoch[ 1 of 3]-Minibatch[ 271- 280, 87.50%]: CrossEntropyWithSoftmax = 2.30346871 * 640; EvalClassificationError = 0.63593750 * 640; time = 0.0666s; samplesPerSecond = 9615.5
-MPI Rank 0: 05/03/2016 14:22:54:  Epoch[ 1 of 3]-Minibatch[ 281- 290, 90.63%]: CrossEntropyWithSoftmax = 2.24398830 * 640; EvalClassificationError = 0.60937500 * 640; time = 0.0678s; samplesPerSecond = 9444.8
-MPI Rank 0: 05/03/2016 14:22:54:  Epoch[ 1 of 3]-Minibatch[ 291- 300, 93.75%]: CrossEntropyWithSoftmax = 2.15322484 * 640; EvalClassificationError = 0.57968750 * 640; time = 0.0676s; samplesPerSecond = 9469.6
-MPI Rank 0: 05/03/2016 14:22:54:  Epoch[ 1 of 3]-Minibatch[ 301- 310, 96.88%]: CrossEntropyWithSoftmax = 2.21664633 * 640; EvalClassificationError = 0.59531250 * 640; time = 0.0662s; samplesPerSecond = 9673.4
-MPI Rank 0: 05/03/2016 14:22:54:  Epoch[ 1 of 3]-Minibatch[ 311- 320, 100.00%]: CrossEntropyWithSoftmax = 2.25246690 * 640; EvalClassificationError = 0.60156250 * 640; time = 0.0669s; samplesPerSecond = 9568.4
-MPI Rank 0: 05/03/2016 14:22:54: Finished Epoch[ 1 of 3]: [Training] CrossEntropyWithSoftmax = 3.00000344 * 20480; EvalClassificationError = 0.72836914 * 20480; totalSamplesSeen = 20480; learningRatePerSample = 0.015625; epochTime=2.1907s
+MPI Rank 0: 05/03/2016 14:22:52:  Epoch[ 1 of 3]-Minibatch[   1-  10, 3.13%]: CrossEntropyWithSoftmax = 4.45645977 * 640; EvalErrorPrediction = 0.92500000 * 640; time = 0.0819s; samplesPerSecond = 7811.6
+MPI Rank 0: 05/03/2016 14:22:52:  Epoch[ 1 of 3]-Minibatch[  11-  20, 6.25%]: CrossEntropyWithSoftmax = 4.22315777 * 640; EvalErrorPrediction = 0.90156250 * 640; time = 0.0740s; samplesPerSecond = 8646.7
+MPI Rank 0: 05/03/2016 14:22:52:  Epoch[ 1 of 3]-Minibatch[  21-  30, 9.38%]: CrossEntropyWithSoftmax = 3.95180674 * 640; EvalErrorPrediction = 0.84687500 * 640; time = 0.0671s; samplesPerSecond = 9536.3
+MPI Rank 0: 05/03/2016 14:22:52:  Epoch[ 1 of 3]-Minibatch[  31-  40, 12.50%]: CrossEntropyWithSoftmax = 3.94158077 * 640; EvalErrorPrediction = 0.89843750 * 640; time = 0.0709s; samplesPerSecond = 9024.3
+MPI Rank 0: 05/03/2016 14:22:52:  Epoch[ 1 of 3]-Minibatch[  41-  50, 15.63%]: CrossEntropyWithSoftmax = 3.85668764 * 640; EvalErrorPrediction = 0.91093750 * 640; time = 0.0673s; samplesPerSecond = 9515.6
+MPI Rank 0: 05/03/2016 14:22:52:  Epoch[ 1 of 3]-Minibatch[  51-  60, 18.75%]: CrossEntropyWithSoftmax = 3.72866395 * 640; EvalErrorPrediction = 0.89531250 * 640; time = 0.0673s; samplesPerSecond = 9511.6
+MPI Rank 0: 05/03/2016 14:22:52:  Epoch[ 1 of 3]-Minibatch[  61-  70, 21.88%]: CrossEntropyWithSoftmax = 3.51808950 * 640; EvalErrorPrediction = 0.82968750 * 640; time = 0.0662s; samplesPerSecond = 9664.0
+MPI Rank 0: 05/03/2016 14:22:52:  Epoch[ 1 of 3]-Minibatch[  71-  80, 25.00%]: CrossEntropyWithSoftmax = 3.48455148 * 640; EvalErrorPrediction = 0.80781250 * 640; time = 0.0677s; samplesPerSecond = 9452.2
+MPI Rank 0: 05/03/2016 14:22:52:  Epoch[ 1 of 3]-Minibatch[  81-  90, 28.13%]: CrossEntropyWithSoftmax = 3.33829287 * 640; EvalErrorPrediction = 0.76875000 * 640; time = 0.0673s; samplesPerSecond = 9511.5
+MPI Rank 0: 05/03/2016 14:22:52:  Epoch[ 1 of 3]-Minibatch[  91- 100, 31.25%]: CrossEntropyWithSoftmax = 3.50167488 * 640; EvalErrorPrediction = 0.79843750 * 640; time = 0.0664s; samplesPerSecond = 9633.5
+MPI Rank 0: 05/03/2016 14:22:53:  Epoch[ 1 of 3]-Minibatch[ 101- 110, 34.38%]: CrossEntropyWithSoftmax = 3.22861769 * 640; EvalErrorPrediction = 0.80000000 * 640; time = 0.0674s; samplesPerSecond = 9498.4
+MPI Rank 0: 05/03/2016 14:22:53:  Epoch[ 1 of 3]-Minibatch[ 111- 120, 37.50%]: CrossEntropyWithSoftmax = 3.32617094 * 640; EvalErrorPrediction = 0.79062500 * 640; time = 0.0671s; samplesPerSecond = 9541.1
+MPI Rank 0: 05/03/2016 14:22:53:  Epoch[ 1 of 3]-Minibatch[ 121- 130, 40.63%]: CrossEntropyWithSoftmax = 3.16898034 * 640; EvalErrorPrediction = 0.77968750 * 640; time = 0.0667s; samplesPerSecond = 9591.8
+MPI Rank 0: 05/03/2016 14:22:53:  Epoch[ 1 of 3]-Minibatch[ 131- 140, 43.75%]: CrossEntropyWithSoftmax = 3.08892096 * 640; EvalErrorPrediction = 0.77656250 * 640; time = 0.0673s; samplesPerSecond = 9503.2
+MPI Rank 0: 05/03/2016 14:22:53:  Epoch[ 1 of 3]-Minibatch[ 141- 150, 46.88%]: CrossEntropyWithSoftmax = 3.06004823 * 640; EvalErrorPrediction = 0.72968750 * 640; time = 0.0666s; samplesPerSecond = 9603.8
+MPI Rank 0: 05/03/2016 14:22:53:  Epoch[ 1 of 3]-Minibatch[ 151- 160, 50.00%]: CrossEntropyWithSoftmax = 2.91128317 * 640; EvalErrorPrediction = 0.69531250 * 640; time = 0.0670s; samplesPerSecond = 9557.4
+MPI Rank 0: 05/03/2016 14:22:53:  Epoch[ 1 of 3]-Minibatch[ 161- 170, 53.13%]: CrossEntropyWithSoftmax = 2.90171900 * 640; EvalErrorPrediction = 0.72968750 * 640; time = 0.0669s; samplesPerSecond = 9568.2
+MPI Rank 0: 05/03/2016 14:22:53:  Epoch[ 1 of 3]-Minibatch[ 171- 180, 56.25%]: CrossEntropyWithSoftmax = 2.73262443 * 640; EvalErrorPrediction = 0.65312500 * 640; time = 0.0663s; samplesPerSecond = 9656.6
+MPI Rank 0: 05/03/2016 14:22:53:  Epoch[ 1 of 3]-Minibatch[ 181- 190, 59.38%]: CrossEntropyWithSoftmax = 2.66515411 * 640; EvalErrorPrediction = 0.68437500 * 640; time = 0.0687s; samplesPerSecond = 9319.5
+MPI Rank 0: 05/03/2016 14:22:53:  Epoch[ 1 of 3]-Minibatch[ 191- 200, 62.50%]: CrossEntropyWithSoftmax = 2.67382540 * 640; EvalErrorPrediction = 0.66406250 * 640; time = 0.0666s; samplesPerSecond = 9614.5
+MPI Rank 0: 05/03/2016 14:22:53:  Epoch[ 1 of 3]-Minibatch[ 201- 210, 65.63%]: CrossEntropyWithSoftmax = 2.52869777 * 640; EvalErrorPrediction = 0.63593750 * 640; time = 0.0681s; samplesPerSecond = 9392.4
+MPI Rank 0: 05/03/2016 14:22:53:  Epoch[ 1 of 3]-Minibatch[ 211- 220, 68.75%]: CrossEntropyWithSoftmax = 2.60032086 * 640; EvalErrorPrediction = 0.66718750 * 640; time = 0.0667s; samplesPerSecond = 9588.6
+MPI Rank 0: 05/03/2016 14:22:53:  Epoch[ 1 of 3]-Minibatch[ 221- 230, 71.88%]: CrossEntropyWithSoftmax = 2.51134184 * 640; EvalErrorPrediction = 0.64843750 * 640; time = 0.0685s; samplesPerSecond = 9344.4
+MPI Rank 0: 05/03/2016 14:22:53:  Epoch[ 1 of 3]-Minibatch[ 231- 240, 75.00%]: CrossEntropyWithSoftmax = 2.45362248 * 640; EvalErrorPrediction = 0.63750000 * 640; time = 0.0657s; samplesPerSecond = 9739.6
+MPI Rank 0: 05/03/2016 14:22:53:  Epoch[ 1 of 3]-Minibatch[ 241- 250, 78.13%]: CrossEntropyWithSoftmax = 2.41640727 * 640; EvalErrorPrediction = 0.61562500 * 640; time = 0.0666s; samplesPerSecond = 9612.6
+MPI Rank 0: 05/03/2016 14:22:54:  Epoch[ 1 of 3]-Minibatch[ 251- 260, 81.25%]: CrossEntropyWithSoftmax = 2.39745480 * 640; EvalErrorPrediction = 0.62812500 * 640; time = 0.0664s; samplesPerSecond = 9635.4
+MPI Rank 0: 05/03/2016 14:22:54:  Epoch[ 1 of 3]-Minibatch[ 261- 270, 84.38%]: CrossEntropyWithSoftmax = 2.16416048 * 640; EvalErrorPrediction = 0.56718750 * 640; time = 0.0663s; samplesPerSecond = 9647.7
+MPI Rank 0: 05/03/2016 14:22:54:  Epoch[ 1 of 3]-Minibatch[ 271- 280, 87.50%]: CrossEntropyWithSoftmax = 2.30346871 * 640; EvalErrorPrediction = 0.63593750 * 640; time = 0.0666s; samplesPerSecond = 9615.5
+MPI Rank 0: 05/03/2016 14:22:54:  Epoch[ 1 of 3]-Minibatch[ 281- 290, 90.63%]: CrossEntropyWithSoftmax = 2.24398830 * 640; EvalErrorPrediction = 0.60937500 * 640; time = 0.0678s; samplesPerSecond = 9444.8
+MPI Rank 0: 05/03/2016 14:22:54:  Epoch[ 1 of 3]-Minibatch[ 291- 300, 93.75%]: CrossEntropyWithSoftmax = 2.15322484 * 640; EvalErrorPrediction = 0.57968750 * 640; time = 0.0676s; samplesPerSecond = 9469.6
+MPI Rank 0: 05/03/2016 14:22:54:  Epoch[ 1 of 3]-Minibatch[ 301- 310, 96.88%]: CrossEntropyWithSoftmax = 2.21664633 * 640; EvalErrorPrediction = 0.59531250 * 640; time = 0.0662s; samplesPerSecond = 9673.4
+MPI Rank 0: 05/03/2016 14:22:54:  Epoch[ 1 of 3]-Minibatch[ 311- 320, 100.00%]: CrossEntropyWithSoftmax = 2.25246690 * 640; EvalErrorPrediction = 0.60156250 * 640; time = 0.0669s; samplesPerSecond = 9568.4
+MPI Rank 0: 05/03/2016 14:22:54: Finished Epoch[ 1 of 3]: [Training] CrossEntropyWithSoftmax = 3.00000344 * 20480; EvalErrorPrediction = 0.72836914 * 20480; totalSamplesSeen = 20480; learningRatePerSample = 0.015625; epochTime=2.1907s
 MPI Rank 0: 05/03/2016 14:22:54: SGD: Saving checkpoint model 'C:\Users\svcphil\AppData\Local\Temp\cntk-test-20160503141958.750677\Speech\DNN_ParallelNoQuantization@release_gpu/models/cntkSpeech.dnn.1'
-=======
-MPI Rank 0: 08/16/2016 03:03:17: Starting minibatch loop, DataParallelSGD training (MyRank = 0, NumNodes = 3, NumGradientBits = 32), distributed reading is ENABLED.
-MPI Rank 0: 08/16/2016 03:03:17:  Epoch[ 1 of 3]-Minibatch[   1-  10, 3.13%]: CrossEntropyWithSoftmax = 4.53638629 * 640; EvalErrorPrediction = 0.92031250 * 640; time = 0.1000s; samplesPerSecond = 6400.3
-MPI Rank 0: 08/16/2016 03:03:17:  Epoch[ 1 of 3]-Minibatch[  11-  20, 6.25%]: CrossEntropyWithSoftmax = 4.32517790 * 640; EvalErrorPrediction = 0.92500000 * 640; time = 0.0738s; samplesPerSecond = 8674.2
-MPI Rank 0: 08/16/2016 03:03:17:  Epoch[ 1 of 3]-Minibatch[  21-  30, 9.38%]: CrossEntropyWithSoftmax = 3.98246287 * 640; EvalErrorPrediction = 0.87187500 * 640; time = 0.0762s; samplesPerSecond = 8396.9
-MPI Rank 0: 08/16/2016 03:03:17:  Epoch[ 1 of 3]-Minibatch[  31-  40, 12.50%]: CrossEntropyWithSoftmax = 3.73673605 * 640; EvalErrorPrediction = 0.84531250 * 640; time = 0.0776s; samplesPerSecond = 8246.0
-MPI Rank 0: 08/16/2016 03:03:17:  Epoch[ 1 of 3]-Minibatch[  41-  50, 15.63%]: CrossEntropyWithSoftmax = 3.84021875 * 640; EvalErrorPrediction = 0.86406250 * 640; time = 0.0708s; samplesPerSecond = 9036.0
-MPI Rank 0: 08/16/2016 03:03:17:  Epoch[ 1 of 3]-Minibatch[  51-  60, 18.75%]: CrossEntropyWithSoftmax = 3.69831380 * 640; EvalErrorPrediction = 0.86250000 * 640; time = 0.0704s; samplesPerSecond = 9089.1
-MPI Rank 0: 08/16/2016 03:03:18:  Epoch[ 1 of 3]-Minibatch[  61-  70, 21.88%]: CrossEntropyWithSoftmax = 3.39593109 * 640; EvalErrorPrediction = 0.77031250 * 640; time = 0.0743s; samplesPerSecond = 8611.9
-MPI Rank 0: 08/16/2016 03:03:18:  Epoch[ 1 of 3]-Minibatch[  71-  80, 25.00%]: CrossEntropyWithSoftmax = 3.49749692 * 640; EvalErrorPrediction = 0.82968750 * 640; time = 0.0707s; samplesPerSecond = 9046.8
-MPI Rank 0: 08/16/2016 03:03:18:  Epoch[ 1 of 3]-Minibatch[  81-  90, 28.13%]: CrossEntropyWithSoftmax = 3.47295704 * 640; EvalErrorPrediction = 0.81093750 * 640; time = 0.0700s; samplesPerSecond = 9141.9
-MPI Rank 0: 08/16/2016 03:03:18:  Epoch[ 1 of 3]-Minibatch[  91- 100, 31.25%]: CrossEntropyWithSoftmax = 3.36483702 * 640; EvalErrorPrediction = 0.79843750 * 640; time = 0.0692s; samplesPerSecond = 9245.5
-MPI Rank 0: 08/16/2016 03:03:18:  Epoch[ 1 of 3]-Minibatch[ 101- 110, 34.38%]: CrossEntropyWithSoftmax = 3.46790690 * 640; EvalErrorPrediction = 0.81718750 * 640; time = 0.0771s; samplesPerSecond = 8300.8
-MPI Rank 0: 08/16/2016 03:03:18:  Epoch[ 1 of 3]-Minibatch[ 111- 120, 37.50%]: CrossEntropyWithSoftmax = 3.22104746 * 640; EvalErrorPrediction = 0.75625000 * 640; time = 0.0736s; samplesPerSecond = 8691.4
-MPI Rank 0: 08/16/2016 03:03:18:  Epoch[ 1 of 3]-Minibatch[ 121- 130, 40.63%]: CrossEntropyWithSoftmax = 3.12504338 * 640; EvalErrorPrediction = 0.75312500 * 640; time = 0.0707s; samplesPerSecond = 9054.4
-MPI Rank 0: 08/16/2016 03:03:18:  Epoch[ 1 of 3]-Minibatch[ 131- 140, 43.75%]: CrossEntropyWithSoftmax = 2.99508079 * 640; EvalErrorPrediction = 0.71875000 * 640; time = 0.0705s; samplesPerSecond = 9075.3
-MPI Rank 0: 08/16/2016 03:03:18:  Epoch[ 1 of 3]-Minibatch[ 141- 150, 46.88%]: CrossEntropyWithSoftmax = 2.89602891 * 640; EvalErrorPrediction = 0.70000000 * 640; time = 0.0723s; samplesPerSecond = 8848.7
-MPI Rank 0: 08/16/2016 03:03:18:  Epoch[ 1 of 3]-Minibatch[ 151- 160, 50.00%]: CrossEntropyWithSoftmax = 3.04740224 * 640; EvalErrorPrediction = 0.74218750 * 640; time = 0.0744s; samplesPerSecond = 8607.6
-MPI Rank 0: 08/16/2016 03:03:18:  Epoch[ 1 of 3]-Minibatch[ 161- 170, 53.13%]: CrossEntropyWithSoftmax = 2.75064614 * 640; EvalErrorPrediction = 0.69375000 * 640; time = 0.0714s; samplesPerSecond = 8962.2
-MPI Rank 0: 08/16/2016 03:03:18:  Epoch[ 1 of 3]-Minibatch[ 171- 180, 56.25%]: CrossEntropyWithSoftmax = 2.65538367 * 640; EvalErrorPrediction = 0.63750000 * 640; time = 0.0714s; samplesPerSecond = 8967.5
-MPI Rank 0: 08/16/2016 03:03:18:  Epoch[ 1 of 3]-Minibatch[ 181- 190, 59.38%]: CrossEntropyWithSoftmax = 2.74816077 * 640; EvalErrorPrediction = 0.69062500 * 640; time = 0.0729s; samplesPerSecond = 8776.4
-MPI Rank 0: 08/16/2016 03:03:18:  Epoch[ 1 of 3]-Minibatch[ 191- 200, 62.50%]: CrossEntropyWithSoftmax = 2.68736711 * 640; EvalErrorPrediction = 0.68593750 * 640; time = 0.0738s; samplesPerSecond = 8674.9
-MPI Rank 0: 08/16/2016 03:03:19:  Epoch[ 1 of 3]-Minibatch[ 201- 210, 65.63%]: CrossEntropyWithSoftmax = 2.53268725 * 640; EvalErrorPrediction = 0.64375000 * 640; time = 0.0730s; samplesPerSecond = 8770.7
-MPI Rank 0: 08/16/2016 03:03:19:  Epoch[ 1 of 3]-Minibatch[ 211- 220, 68.75%]: CrossEntropyWithSoftmax = 2.53923326 * 640; EvalErrorPrediction = 0.63750000 * 640; time = 0.0724s; samplesPerSecond = 8838.8
-MPI Rank 0: 08/16/2016 03:03:19:  Epoch[ 1 of 3]-Minibatch[ 221- 230, 71.88%]: CrossEntropyWithSoftmax = 2.48909469 * 640; EvalErrorPrediction = 0.64218750 * 640; time = 0.0723s; samplesPerSecond = 8847.8
-MPI Rank 0: 08/16/2016 03:03:19:  Epoch[ 1 of 3]-Minibatch[ 231- 240, 75.00%]: CrossEntropyWithSoftmax = 2.50033043 * 640; EvalErrorPrediction = 0.65156250 * 640; time = 0.0724s; samplesPerSecond = 8841.9
-MPI Rank 0: 08/16/2016 03:03:19:  Epoch[ 1 of 3]-Minibatch[ 241- 250, 78.13%]: CrossEntropyWithSoftmax = 2.43569649 * 640; EvalErrorPrediction = 0.63125000 * 640; time = 0.0725s; samplesPerSecond = 8823.8
-MPI Rank 0: 08/16/2016 03:03:19:  Epoch[ 1 of 3]-Minibatch[ 251- 260, 81.25%]: CrossEntropyWithSoftmax = 2.34293081 * 640; EvalErrorPrediction = 0.61562500 * 640; time = 0.0722s; samplesPerSecond = 8869.2
-MPI Rank 0: 08/16/2016 03:03:19:  Epoch[ 1 of 3]-Minibatch[ 261- 270, 84.38%]: CrossEntropyWithSoftmax = 2.20428051 * 640; EvalErrorPrediction = 0.57812500 * 640; time = 0.0738s; samplesPerSecond = 8669.2
-MPI Rank 0: 08/16/2016 03:03:19:  Epoch[ 1 of 3]-Minibatch[ 271- 280, 87.50%]: CrossEntropyWithSoftmax = 2.46886810 * 640; EvalErrorPrediction = 0.65468750 * 640; time = 0.0739s; samplesPerSecond = 8657.8
-MPI Rank 0: 08/16/2016 03:03:19:  Epoch[ 1 of 3]-Minibatch[ 281- 290, 90.63%]: CrossEntropyWithSoftmax = 2.22066712 * 640; EvalErrorPrediction = 0.58906250 * 640; time = 0.0731s; samplesPerSecond = 8755.4
-MPI Rank 0: 08/16/2016 03:03:19:  Epoch[ 1 of 3]-Minibatch[ 291- 300, 93.75%]: CrossEntropyWithSoftmax = 2.21784272 * 640; EvalErrorPrediction = 0.60781250 * 640; time = 0.0717s; samplesPerSecond = 8930.8
-MPI Rank 0: 08/16/2016 03:03:19:  Epoch[ 1 of 3]-Minibatch[ 301- 310, 96.88%]: CrossEntropyWithSoftmax = 2.20442216 * 640; EvalErrorPrediction = 0.57812500 * 640; time = 0.0718s; samplesPerSecond = 8919.1
-MPI Rank 0: 08/16/2016 03:03:19:  Epoch[ 1 of 3]-Minibatch[ 311- 320, 100.00%]: CrossEntropyWithSoftmax = 2.18215667 * 640; EvalErrorPrediction = 0.58593750 * 640; time = 0.0727s; samplesPerSecond = 8807.8
-MPI Rank 0: 08/16/2016 03:03:19: Finished Epoch[ 1 of 3]: [Training] CrossEntropyWithSoftmax = 2.99321235 * 20480; EvalErrorPrediction = 0.72216797 * 20480; totalSamplesSeen = 20480; learningRatePerSample = 0.015625; epochTime=2.37732s
-MPI Rank 0: 08/16/2016 03:03:19: SGD: Saving checkpoint model 'C:\Users\svcphil\AppData\Local\Temp\cntk-test-20160816030048.672180\Speech\DNN_ParallelNoQuantization@release_gpu/models/cntkSpeech.dnn.1'
->>>>>>> 8493f118
-MPI Rank 0: 
-MPI Rank 0: 08/16/2016 03:03:19: Starting Epoch 2: learning rate per sample = 0.001953  effective momentum = 0.656119  momentum as time constant = 607.5 samples
+MPI Rank 0: 
+MPI Rank 0: 05/03/2016 14:22:54: Starting Epoch 2: learning rate per sample = 0.001953  effective momentum = 0.656119  momentum as time constant = 607.5 samples
 MPI Rank 0: minibatchiterator: epoch 1: frames [20480..40960] (first utterance at frame 20480), data subset 0 of 3, with 1 datapasses
 MPI Rank 0: 
-<<<<<<< HEAD
 MPI Rank 0: 05/03/2016 14:22:54: Starting minibatch loop, DataParallelSGD training (MyRank = 0, NumNodes = 3, NumGradientBits = 32), distributed reading is ENABLED.
-MPI Rank 0: 05/03/2016 14:22:54:  Epoch[ 2 of 3]-Minibatch[   1-  10, 12.50%]: CrossEntropyWithSoftmax = 2.08151949 * 2560; EvalClassificationError = 0.55859375 * 2560; time = 0.0929s; samplesPerSecond = 27569.6
-MPI Rank 0: 05/03/2016 14:22:54:  Epoch[ 2 of 3]-Minibatch[  11-  20, 25.00%]: CrossEntropyWithSoftmax = 1.98395686 * 2560; EvalClassificationError = 0.54257813 * 2560; time = 0.0751s; samplesPerSecond = 34107.0
-MPI Rank 0: 05/03/2016 14:22:54:  Epoch[ 2 of 3]-Minibatch[  21-  30, 37.50%]: CrossEntropyWithSoftmax = 1.98575480 * 2560; EvalClassificationError = 0.54492188 * 2560; time = 0.0732s; samplesPerSecond = 34958.8
-MPI Rank 0: 05/03/2016 14:22:54:  Epoch[ 2 of 3]-Minibatch[  31-  40, 50.00%]: CrossEntropyWithSoftmax = 1.90485033 * 2560; EvalClassificationError = 0.53164062 * 2560; time = 0.0744s; samplesPerSecond = 34428.0
-MPI Rank 0: 05/03/2016 14:22:54:  Epoch[ 2 of 3]-Minibatch[  41-  50, 62.50%]: CrossEntropyWithSoftmax = 1.88324139 * 2560; EvalClassificationError = 0.52539063 * 2560; time = 0.0725s; samplesPerSecond = 35333.3
-MPI Rank 0: 05/03/2016 14:22:55:  Epoch[ 2 of 3]-Minibatch[  51-  60, 75.00%]: CrossEntropyWithSoftmax = 1.89109324 * 2560; EvalClassificationError = 0.53359375 * 2560; time = 0.0756s; samplesPerSecond = 33874.5
-MPI Rank 0: 05/03/2016 14:22:55:  Epoch[ 2 of 3]-Minibatch[  61-  70, 87.50%]: CrossEntropyWithSoftmax = 1.89496253 * 2560; EvalClassificationError = 0.52890625 * 2560; time = 0.0733s; samplesPerSecond = 34944.5
-MPI Rank 0: 05/03/2016 14:22:55:  Epoch[ 2 of 3]-Minibatch[  71-  80, 100.00%]: CrossEntropyWithSoftmax = 1.85944298 * 2560; EvalClassificationError = 0.52265625 * 2560; time = 0.0731s; samplesPerSecond = 35010.5
-MPI Rank 0: 05/03/2016 14:22:55: Finished Epoch[ 2 of 3]: [Training] CrossEntropyWithSoftmax = 1.93560270 * 20480; EvalClassificationError = 0.53603516 * 20480; totalSamplesSeen = 40960; learningRatePerSample = 0.001953125; epochTime=0.620004s
+MPI Rank 0: 05/03/2016 14:22:54:  Epoch[ 2 of 3]-Minibatch[   1-  10, 12.50%]: CrossEntropyWithSoftmax = 2.08151949 * 2560; EvalErrorPrediction = 0.55859375 * 2560; time = 0.0929s; samplesPerSecond = 27569.6
+MPI Rank 0: 05/03/2016 14:22:54:  Epoch[ 2 of 3]-Minibatch[  11-  20, 25.00%]: CrossEntropyWithSoftmax = 1.98395686 * 2560; EvalErrorPrediction = 0.54257813 * 2560; time = 0.0751s; samplesPerSecond = 34107.0
+MPI Rank 0: 05/03/2016 14:22:54:  Epoch[ 2 of 3]-Minibatch[  21-  30, 37.50%]: CrossEntropyWithSoftmax = 1.98575480 * 2560; EvalErrorPrediction = 0.54492188 * 2560; time = 0.0732s; samplesPerSecond = 34958.8
+MPI Rank 0: 05/03/2016 14:22:54:  Epoch[ 2 of 3]-Minibatch[  31-  40, 50.00%]: CrossEntropyWithSoftmax = 1.90485033 * 2560; EvalErrorPrediction = 0.53164062 * 2560; time = 0.0744s; samplesPerSecond = 34428.0
+MPI Rank 0: 05/03/2016 14:22:54:  Epoch[ 2 of 3]-Minibatch[  41-  50, 62.50%]: CrossEntropyWithSoftmax = 1.88324139 * 2560; EvalErrorPrediction = 0.52539063 * 2560; time = 0.0725s; samplesPerSecond = 35333.3
+MPI Rank 0: 05/03/2016 14:22:55:  Epoch[ 2 of 3]-Minibatch[  51-  60, 75.00%]: CrossEntropyWithSoftmax = 1.89109324 * 2560; EvalErrorPrediction = 0.53359375 * 2560; time = 0.0756s; samplesPerSecond = 33874.5
+MPI Rank 0: 05/03/2016 14:22:55:  Epoch[ 2 of 3]-Minibatch[  61-  70, 87.50%]: CrossEntropyWithSoftmax = 1.89496253 * 2560; EvalErrorPrediction = 0.52890625 * 2560; time = 0.0733s; samplesPerSecond = 34944.5
+MPI Rank 0: 05/03/2016 14:22:55:  Epoch[ 2 of 3]-Minibatch[  71-  80, 100.00%]: CrossEntropyWithSoftmax = 1.85944298 * 2560; EvalErrorPrediction = 0.52265625 * 2560; time = 0.0731s; samplesPerSecond = 35010.5
+MPI Rank 0: 05/03/2016 14:22:55: Finished Epoch[ 2 of 3]: [Training] CrossEntropyWithSoftmax = 1.93560270 * 20480; EvalErrorPrediction = 0.53603516 * 20480; totalSamplesSeen = 40960; learningRatePerSample = 0.001953125; epochTime=0.620004s
 MPI Rank 0: 05/03/2016 14:22:55: SGD: Saving checkpoint model 'C:\Users\svcphil\AppData\Local\Temp\cntk-test-20160503141958.750677\Speech\DNN_ParallelNoQuantization@release_gpu/models/cntkSpeech.dnn.2'
-=======
-MPI Rank 0: 08/16/2016 03:03:19: Starting minibatch loop, DataParallelSGD training (MyRank = 0, NumNodes = 3, NumGradientBits = 32), distributed reading is ENABLED.
-MPI Rank 0: 08/16/2016 03:03:20:  Epoch[ 2 of 3]-Minibatch[   1-  10, 12.50%]: CrossEntropyWithSoftmax = 2.08889863 * 2560; EvalErrorPrediction = 0.56367188 * 2560; time = 0.1045s; samplesPerSecond = 24493.4
-MPI Rank 0: 08/16/2016 03:03:20:  Epoch[ 2 of 3]-Minibatch[  11-  20, 25.00%]: CrossEntropyWithSoftmax = 2.00776218 * 2560; EvalErrorPrediction = 0.54218750 * 2560; time = 0.0862s; samplesPerSecond = 29707.7
-MPI Rank 0: 08/16/2016 03:03:20:  Epoch[ 2 of 3]-Minibatch[  21-  30, 37.50%]: CrossEntropyWithSoftmax = 1.99260186 * 2560; EvalErrorPrediction = 0.54257813 * 2560; time = 0.0768s; samplesPerSecond = 33337.7
-MPI Rank 0: 08/16/2016 03:03:20:  Epoch[ 2 of 3]-Minibatch[  31-  40, 50.00%]: CrossEntropyWithSoftmax = 1.98459919 * 2560; EvalErrorPrediction = 0.54648438 * 2560; time = 0.0775s; samplesPerSecond = 33016.5
-MPI Rank 0: 08/16/2016 03:03:20:  Epoch[ 2 of 3]-Minibatch[  41-  50, 62.50%]: CrossEntropyWithSoftmax = 1.97206446 * 2560; EvalErrorPrediction = 0.53984375 * 2560; time = 0.0762s; samplesPerSecond = 33575.1
-MPI Rank 0: 08/16/2016 03:03:20:  Epoch[ 2 of 3]-Minibatch[  51-  60, 75.00%]: CrossEntropyWithSoftmax = 1.91865543 * 2560; EvalErrorPrediction = 0.52109375 * 2560; time = 0.0803s; samplesPerSecond = 31884.8
-MPI Rank 0: 08/16/2016 03:03:20:  Epoch[ 2 of 3]-Minibatch[  61-  70, 87.50%]: CrossEntropyWithSoftmax = 1.91066650 * 2560; EvalErrorPrediction = 0.52148438 * 2560; time = 0.0779s; samplesPerSecond = 32853.8
-MPI Rank 0: 08/16/2016 03:03:20:  Epoch[ 2 of 3]-Minibatch[  71-  80, 100.00%]: CrossEntropyWithSoftmax = 1.89501438 * 2560; EvalErrorPrediction = 0.51992187 * 2560; time = 0.0796s; samplesPerSecond = 32165.2
-MPI Rank 0: 08/16/2016 03:03:20: Finished Epoch[ 2 of 3]: [Training] CrossEntropyWithSoftmax = 1.97128283 * 20480; EvalErrorPrediction = 0.53715820 * 20480; totalSamplesSeen = 40960; learningRatePerSample = 0.001953125; epochTime=0.671006s
-MPI Rank 0: 08/16/2016 03:03:20: SGD: Saving checkpoint model 'C:\Users\svcphil\AppData\Local\Temp\cntk-test-20160816030048.672180\Speech\DNN_ParallelNoQuantization@release_gpu/models/cntkSpeech.dnn.2'
->>>>>>> 8493f118
-MPI Rank 0: 
-MPI Rank 0: 08/16/2016 03:03:20: Starting Epoch 3: learning rate per sample = 0.000098  effective momentum = 0.656119  momentum as time constant = 2429.9 samples
+MPI Rank 0: 
+MPI Rank 0: 05/03/2016 14:22:55: Starting Epoch 3: learning rate per sample = 0.000098  effective momentum = 0.656119  momentum as time constant = 2429.9 samples
 MPI Rank 0: minibatchiterator: epoch 2: frames [40960..61440] (first utterance at frame 40960), data subset 0 of 3, with 1 datapasses
 MPI Rank 0: 
-<<<<<<< HEAD
 MPI Rank 0: 05/03/2016 14:22:55: Starting minibatch loop, DataParallelSGD training (MyRank = 0, NumNodes = 3, NumGradientBits = 32), distributed reading is ENABLED.
-MPI Rank 0: 05/03/2016 14:22:55:  Epoch[ 3 of 3]-Minibatch[   1-  10, 50.00%]: CrossEntropyWithSoftmax = 1.86752854 * 10240; EvalClassificationError = 0.52177734 * 10240; time = 0.1332s; samplesPerSecond = 76898.8
-MPI Rank 0: 05/03/2016 14:22:55:  Epoch[ 3 of 3]-Minibatch[  11-  20, 100.00%]: CrossEntropyWithSoftmax = 1.87358833 * 10240; EvalClassificationError = 0.51542969 * 10240; time = 0.1069s; samplesPerSecond = 95828.1
-MPI Rank 0: 05/03/2016 14:22:55: Finished Epoch[ 3 of 3]: [Training] CrossEntropyWithSoftmax = 1.87055844 * 20480; EvalClassificationError = 0.51860352 * 20480; totalSamplesSeen = 61440; learningRatePerSample = 9.7656251e-005; epochTime=0.248434s
+MPI Rank 0: 05/03/2016 14:22:55:  Epoch[ 3 of 3]-Minibatch[   1-  10, 50.00%]: CrossEntropyWithSoftmax = 1.86752854 * 10240; EvalErrorPrediction = 0.52177734 * 10240; time = 0.1332s; samplesPerSecond = 76898.8
+MPI Rank 0: 05/03/2016 14:22:55:  Epoch[ 3 of 3]-Minibatch[  11-  20, 100.00%]: CrossEntropyWithSoftmax = 1.87358833 * 10240; EvalErrorPrediction = 0.51542969 * 10240; time = 0.1069s; samplesPerSecond = 95828.1
+MPI Rank 0: 05/03/2016 14:22:55: Finished Epoch[ 3 of 3]: [Training] CrossEntropyWithSoftmax = 1.87055844 * 20480; EvalErrorPrediction = 0.51860352 * 20480; totalSamplesSeen = 61440; learningRatePerSample = 9.7656251e-005; epochTime=0.248434s
 MPI Rank 0: 05/03/2016 14:22:55: SGD: Saving checkpoint model 'C:\Users\svcphil\AppData\Local\Temp\cntk-test-20160503141958.750677\Speech\DNN_ParallelNoQuantization@release_gpu/models/cntkSpeech.dnn'
 MPI Rank 0: 05/03/2016 14:22:55: CNTKCommandTrainEnd: speechTrain
-=======
-MPI Rank 0: 08/16/2016 03:03:20: Starting minibatch loop, DataParallelSGD training (MyRank = 0, NumNodes = 3, NumGradientBits = 32), distributed reading is ENABLED.
-MPI Rank 0: 08/16/2016 03:03:20:  Epoch[ 3 of 3]-Minibatch[   1-  10, 50.00%]: CrossEntropyWithSoftmax = 1.89820595 * 10240; EvalErrorPrediction = 0.52470703 * 10240; time = 0.1518s; samplesPerSecond = 67460.3
-MPI Rank 0: 08/16/2016 03:03:20:  Epoch[ 3 of 3]-Minibatch[  11-  20, 100.00%]: CrossEntropyWithSoftmax = 1.91958075 * 10240; EvalErrorPrediction = 0.53974609 * 10240; time = 0.1251s; samplesPerSecond = 81832.3
-MPI Rank 0: 08/16/2016 03:03:20: Finished Epoch[ 3 of 3]: [Training] CrossEntropyWithSoftmax = 1.90889335 * 20480; EvalErrorPrediction = 0.53222656 * 20480; totalSamplesSeen = 61440; learningRatePerSample = 9.7656251e-005; epochTime=0.287003s
-MPI Rank 0: 08/16/2016 03:03:21: SGD: Saving checkpoint model 'C:\Users\svcphil\AppData\Local\Temp\cntk-test-20160816030048.672180\Speech\DNN_ParallelNoQuantization@release_gpu/models/cntkSpeech.dnn'
-MPI Rank 0: 08/16/2016 03:03:21: CNTKCommandTrainEnd: speechTrain
->>>>>>> 8493f118
-MPI Rank 0: 
-MPI Rank 0: 08/16/2016 03:03:21: Action "train" complete.
-MPI Rank 0: 
-MPI Rank 0: 08/16/2016 03:03:21: __COMPLETED__
-MPI Rank 0: ~MPIWrapper
-MPI Rank 1: 08/16/2016 03:03:09: Redirecting stderr to file C:\Users\svcphil\AppData\Local\Temp\cntk-test-20160816030048.672180\Speech\DNN_ParallelNoQuantization@release_gpu/stderr_speechTrain.logrank1
-MPI Rank 1: 08/16/2016 03:03:09: -------------------------------------------------------------------
-MPI Rank 1: 08/16/2016 03:03:09: Build info: 
-MPI Rank 1: 
-MPI Rank 1: 08/16/2016 03:03:09: 		Built time: Aug 16 2016 02:54:53
-MPI Rank 1: 08/16/2016 03:03:09: 		Last modified date: Fri Aug 12 05:31:21 2016
-MPI Rank 1: 08/16/2016 03:03:09: 		Build type: Release
-MPI Rank 1: 08/16/2016 03:03:09: 		Build target: GPU
-MPI Rank 1: 08/16/2016 03:03:09: 		With 1bit-SGD: no
-MPI Rank 1: 08/16/2016 03:03:09: 		Math lib: mkl
-MPI Rank 1: 08/16/2016 03:03:09: 		CUDA_PATH: C:\Program Files\NVIDIA GPU Computing Toolkit\CUDA\v7.5
-MPI Rank 1: 08/16/2016 03:03:09: 		CUB_PATH: c:\src\cub-1.4.1
-MPI Rank 1: 08/16/2016 03:03:09: 		CUDNN_PATH: c:\NVIDIA\cudnn-4.0\cuda
-MPI Rank 1: 08/16/2016 03:03:09: 		Build Branch: HEAD
-MPI Rank 1: 08/16/2016 03:03:09: 		Build SHA1: 026b1e772b963461e189f8f00aa7ed6951298f84
-MPI Rank 1: 08/16/2016 03:03:09: 		Built by svcphil on Philly-Pool3
-MPI Rank 1: 08/16/2016 03:03:09: 		Build Path: c:\Jenkins\workspace\CNTK-Build-Windows\Source\CNTK\
-MPI Rank 1: 08/16/2016 03:03:09: -------------------------------------------------------------------
-MPI Rank 1: 08/16/2016 03:03:12: -------------------------------------------------------------------
-MPI Rank 1: 08/16/2016 03:03:12: GPU info:
-MPI Rank 1: 
-MPI Rank 1: 08/16/2016 03:03:12: 		Device[0]: cores = 2880; computeCapability = 3.5; type = "GeForce GTX 780 Ti"; memory = 3072 MB
-MPI Rank 1: 08/16/2016 03:03:12: 		Device[1]: cores = 2880; computeCapability = 3.5; type = "GeForce GTX 780 Ti"; memory = 3072 MB
-MPI Rank 1: 08/16/2016 03:03:12: 		Device[2]: cores = 2880; computeCapability = 3.5; type = "GeForce GTX 780 Ti"; memory = 3072 MB
-MPI Rank 1: 08/16/2016 03:03:12: 		Device[3]: cores = 2880; computeCapability = 3.5; type = "GeForce GTX 780 Ti"; memory = 3072 MB
-MPI Rank 1: 08/16/2016 03:03:12: -------------------------------------------------------------------
-MPI Rank 1: 
-MPI Rank 1: 08/16/2016 03:03:12: Running on DPHAIM-22 at 2016/08/16 03:03:12
-MPI Rank 1: 08/16/2016 03:03:12: Command line: 
-MPI Rank 1: C:\jenkins\workspace\CNTK-Test-Windows-W2\x64\release\cntk.exe  configFile=C:\jenkins\workspace\CNTK-Test-Windows-W2\Tests\EndToEndTests\Speech\DNN/cntk.cntk  currentDirectory=C:\jenkins\workspace\CNTK-Test-Windows-W2\Tests\EndToEndTests\Speech\Data  RunDir=C:\Users\svcphil\AppData\Local\Temp\cntk-test-20160816030048.672180\Speech\DNN_ParallelNoQuantization@release_gpu  DataDir=C:\jenkins\workspace\CNTK-Test-Windows-W2\Tests\EndToEndTests\Speech\Data  ConfigDir=C:\jenkins\workspace\CNTK-Test-Windows-W2\Tests\EndToEndTests\Speech\DNN  OutputDir=C:\Users\svcphil\AppData\Local\Temp\cntk-test-20160816030048.672180\Speech\DNN_ParallelNoQuantization@release_gpu  DeviceId=0  timestamping=true  numCPUThreads=8  stderr=C:\Users\svcphil\AppData\Local\Temp\cntk-test-20160816030048.672180\Speech\DNN_ParallelNoQuantization@release_gpu/stderr
-MPI Rank 1: 
-MPI Rank 1: 
-MPI Rank 1: 
-MPI Rank 1: 08/16/2016 03:03:12: >>>>>>>>>>>>>>>>>>>> RAW CONFIG (VARIABLES NOT RESOLVED) >>>>>>>>>>>>>>>>>>>>
-MPI Rank 1: 08/16/2016 03:03:12: precision = "float"
+MPI Rank 0: 
+MPI Rank 0: 05/03/2016 14:22:55: Action "train" complete.
+MPI Rank 0: 
+MPI Rank 0: 05/03/2016 14:22:55: __COMPLETED__
+MPI Rank 1: 05/03/2016 14:22:47: Redirecting stderr to file C:\Users\svcphil\AppData\Local\Temp\cntk-test-20160503141958.750677\Speech\DNN_ParallelNoQuantization@release_gpu/stderr_speechTrain.logrank1
+MPI Rank 1: 05/03/2016 14:22:47: -------------------------------------------------------------------
+MPI Rank 1: 05/03/2016 14:22:47: Build info: 
+MPI Rank 1: 
+MPI Rank 1: 05/03/2016 14:22:47: 		Built time: May  3 2016 13:23:06
+MPI Rank 1: 05/03/2016 14:22:47: 		Last modified date: Mon Apr 18 00:00:12 2016
+MPI Rank 1: 05/03/2016 14:22:47: 		Build type: Release
+MPI Rank 1: 05/03/2016 14:22:47: 		Build target: GPU
+MPI Rank 1: 05/03/2016 14:22:47: 		With 1bit-SGD: no
+MPI Rank 1: 05/03/2016 14:22:47: 		CUDA_PATH: C:\Program Files\NVIDIA GPU Computing Toolkit\CUDA\v7.5
+MPI Rank 1: 05/03/2016 14:22:47: 		CUB_PATH: C:\src\cub-1.4.1
+MPI Rank 1: 05/03/2016 14:22:47: 		CUDNN_PATH: c:\NVIDIA\cudnn-4.0\cuda
+MPI Rank 1: 05/03/2016 14:22:47: 		Build Branch: HEAD
+MPI Rank 1: 05/03/2016 14:22:47: 		Build SHA1: af96f7cce6c3c78a4f1e9315e061291c79360e12
+MPI Rank 1: 05/03/2016 14:22:47: 		Built by svcphil on LIANA-09-w
+MPI Rank 1: 05/03/2016 14:22:47: 		Build Path: c:\jenkins\workspace\CNTK-Build-Windows\Source\CNTK\
+MPI Rank 1: 05/03/2016 14:22:47: -------------------------------------------------------------------
+MPI Rank 1: 
+MPI Rank 1: 05/03/2016 14:22:47: Running on DPHAIM-25 at 2016/05/03 14:22:47
+MPI Rank 1: 05/03/2016 14:22:47: Command line: 
+MPI Rank 1: C:\jenkins\workspace\CNTK-Test-Windows-W2\x64\release\cntk.exe  configFile=C:\jenkins\workspace\CNTK-Test-Windows-W2\Tests\EndToEndTests\Speech\DNN/cntk.cntk  currentDirectory=C:\jenkins\workspace\CNTK-Test-Windows-W2\Tests\EndToEndTests\Speech\Data  RunDir=C:\Users\svcphil\AppData\Local\Temp\cntk-test-20160503141958.750677\Speech\DNN_ParallelNoQuantization@release_gpu  DataDir=C:\jenkins\workspace\CNTK-Test-Windows-W2\Tests\EndToEndTests\Speech\Data  ConfigDir=C:\jenkins\workspace\CNTK-Test-Windows-W2\Tests\EndToEndTests\Speech\DNN  OutputDir=C:\Users\svcphil\AppData\Local\Temp\cntk-test-20160503141958.750677\Speech\DNN_ParallelNoQuantization@release_gpu  DeviceId=0  timestamping=true  numCPUThreads=8  stderr=C:\Users\svcphil\AppData\Local\Temp\cntk-test-20160503141958.750677\Speech\DNN_ParallelNoQuantization@release_gpu/stderr
+MPI Rank 1: 
+MPI Rank 1: 
+MPI Rank 1: 
+MPI Rank 1: 05/03/2016 14:22:47: >>>>>>>>>>>>>>>>>>>> RAW CONFIG (VARIABLES NOT RESOLVED) >>>>>>>>>>>>>>>>>>>>
+MPI Rank 1: 05/03/2016 14:22:47: precision = "float"
 MPI Rank 1: command = speechTrain
 MPI Rank 1: deviceId = $DeviceId$
 MPI Rank 1: parallelTrain = true
@@ -778,7 +640,7 @@
 MPI Rank 1:     SimpleNetworkBuilder = [
 MPI Rank 1:         layerSizes = 363:512:512:132
 MPI Rank 1:         trainingCriterion = "CrossEntropyWithSoftmax"
-MPI Rank 1:         evalCriterion = "ClassificationError"
+MPI Rank 1:         evalCriterion = "ErrorPrediction"
 MPI Rank 1:         layerTypes = "Sigmoid"
 MPI Rank 1:         initValueScale = 1.0
 MPI Rank 1:         applyMeanVarNorm = true
@@ -804,7 +666,7 @@
 MPI Rank 1:              then CrossEntropyWithSoftmax(labels, outZ, tag='criterion')
 MPI Rank 1:              else Fail('unknown trainingCriterion ' + trainingCriterion)
 MPI Rank 1:         Err = if evalCriterion == 'Err' then
-MPI Rank 1:               ClassificationError(labels, outZ, tag='evaluation')
+MPI Rank 1:               ErrorPrediction(labels, outZ, tag='evaluation')
 MPI Rank 1:               else Fail('unknown evalCriterion ' + evalCriterion)
 MPI Rank 1:         logPrior = LogPrior(labels)
 MPI Rank 1:         // TODO: how to add a tag to an infix operation?
@@ -842,7 +704,6 @@
 MPI Rank 1:         miniBatchMode = "partial"
 MPI Rank 1:         randomize = "auto"
 MPI Rank 1:         verbosity = 0
-MPI Rank 1:         useMersenneTwisterRand=true
 MPI Rank 1:         features = [
 MPI Rank 1:             dim = 363
 MPI Rank 1:             type = "real"
@@ -857,31 +718,31 @@
 MPI Rank 1:     ]
 MPI Rank 1: ]
 MPI Rank 1: currentDirectory=C:\jenkins\workspace\CNTK-Test-Windows-W2\Tests\EndToEndTests\Speech\Data
-MPI Rank 1: RunDir=C:\Users\svcphil\AppData\Local\Temp\cntk-test-20160816030048.672180\Speech\DNN_ParallelNoQuantization@release_gpu
+MPI Rank 1: RunDir=C:\Users\svcphil\AppData\Local\Temp\cntk-test-20160503141958.750677\Speech\DNN_ParallelNoQuantization@release_gpu
 MPI Rank 1: DataDir=C:\jenkins\workspace\CNTK-Test-Windows-W2\Tests\EndToEndTests\Speech\Data
 MPI Rank 1: ConfigDir=C:\jenkins\workspace\CNTK-Test-Windows-W2\Tests\EndToEndTests\Speech\DNN
-MPI Rank 1: OutputDir=C:\Users\svcphil\AppData\Local\Temp\cntk-test-20160816030048.672180\Speech\DNN_ParallelNoQuantization@release_gpu
+MPI Rank 1: OutputDir=C:\Users\svcphil\AppData\Local\Temp\cntk-test-20160503141958.750677\Speech\DNN_ParallelNoQuantization@release_gpu
 MPI Rank 1: DeviceId=0
 MPI Rank 1: timestamping=true
 MPI Rank 1: numCPUThreads=8
-MPI Rank 1: stderr=C:\Users\svcphil\AppData\Local\Temp\cntk-test-20160816030048.672180\Speech\DNN_ParallelNoQuantization@release_gpu/stderr
-MPI Rank 1: 
-MPI Rank 1: 08/16/2016 03:03:12: <<<<<<<<<<<<<<<<<<<< RAW CONFIG (VARIABLES NOT RESOLVED)  <<<<<<<<<<<<<<<<<<<<
-MPI Rank 1: 
-MPI Rank 1: 08/16/2016 03:03:12: >>>>>>>>>>>>>>>>>>>> RAW CONFIG WITH ALL VARIABLES RESOLVED >>>>>>>>>>>>>>>>>>>>
-MPI Rank 1: 08/16/2016 03:03:12: precision = "float"
+MPI Rank 1: stderr=C:\Users\svcphil\AppData\Local\Temp\cntk-test-20160503141958.750677\Speech\DNN_ParallelNoQuantization@release_gpu/stderr
+MPI Rank 1: 
+MPI Rank 1: 05/03/2016 14:22:47: <<<<<<<<<<<<<<<<<<<< RAW CONFIG (VARIABLES NOT RESOLVED)  <<<<<<<<<<<<<<<<<<<<
+MPI Rank 1: 
+MPI Rank 1: 05/03/2016 14:22:47: >>>>>>>>>>>>>>>>>>>> RAW CONFIG WITH ALL VARIABLES RESOLVED >>>>>>>>>>>>>>>>>>>>
+MPI Rank 1: 05/03/2016 14:22:47: precision = "float"
 MPI Rank 1: command = speechTrain
 MPI Rank 1: deviceId = 0
 MPI Rank 1: parallelTrain = true
 MPI Rank 1: speechTrain = [
 MPI Rank 1:     action = "train"
-MPI Rank 1:     modelPath = "C:\Users\svcphil\AppData\Local\Temp\cntk-test-20160816030048.672180\Speech\DNN_ParallelNoQuantization@release_gpu/models/cntkSpeech.dnn"
+MPI Rank 1:     modelPath = "C:\Users\svcphil\AppData\Local\Temp\cntk-test-20160503141958.750677\Speech\DNN_ParallelNoQuantization@release_gpu/models/cntkSpeech.dnn"
 MPI Rank 1:     deviceId = 0
 MPI Rank 1:     traceLevel = 1
 MPI Rank 1:     SimpleNetworkBuilder = [
 MPI Rank 1:         layerSizes = 363:512:512:132
 MPI Rank 1:         trainingCriterion = "CrossEntropyWithSoftmax"
-MPI Rank 1:         evalCriterion = "ClassificationError"
+MPI Rank 1:         evalCriterion = "ErrorPrediction"
 MPI Rank 1:         layerTypes = "Sigmoid"
 MPI Rank 1:         initValueScale = 1.0
 MPI Rank 1:         applyMeanVarNorm = true
@@ -907,7 +768,7 @@
 MPI Rank 1:              then CrossEntropyWithSoftmax(labels, outZ, tag='criterion')
 MPI Rank 1:              else Fail('unknown trainingCriterion ' + trainingCriterion)
 MPI Rank 1:         Err = if evalCriterion == 'Err' then
-MPI Rank 1:               ClassificationError(labels, outZ, tag='evaluation')
+MPI Rank 1:               ErrorPrediction(labels, outZ, tag='evaluation')
 MPI Rank 1:               else Fail('unknown evalCriterion ' + evalCriterion)
 MPI Rank 1:         logPrior = LogPrior(labels)
 MPI Rank 1:         // TODO: how to add a tag to an infix operation?
@@ -945,7 +806,6 @@
 MPI Rank 1:         miniBatchMode = "partial"
 MPI Rank 1:         randomize = "auto"
 MPI Rank 1:         verbosity = 0
-MPI Rank 1:         useMersenneTwisterRand=true
 MPI Rank 1:         features = [
 MPI Rank 1:             dim = 363
 MPI Rank 1:             type = "real"
@@ -960,37 +820,37 @@
 MPI Rank 1:     ]
 MPI Rank 1: ]
 MPI Rank 1: currentDirectory=C:\jenkins\workspace\CNTK-Test-Windows-W2\Tests\EndToEndTests\Speech\Data
-MPI Rank 1: RunDir=C:\Users\svcphil\AppData\Local\Temp\cntk-test-20160816030048.672180\Speech\DNN_ParallelNoQuantization@release_gpu
+MPI Rank 1: RunDir=C:\Users\svcphil\AppData\Local\Temp\cntk-test-20160503141958.750677\Speech\DNN_ParallelNoQuantization@release_gpu
 MPI Rank 1: DataDir=C:\jenkins\workspace\CNTK-Test-Windows-W2\Tests\EndToEndTests\Speech\Data
 MPI Rank 1: ConfigDir=C:\jenkins\workspace\CNTK-Test-Windows-W2\Tests\EndToEndTests\Speech\DNN
-MPI Rank 1: OutputDir=C:\Users\svcphil\AppData\Local\Temp\cntk-test-20160816030048.672180\Speech\DNN_ParallelNoQuantization@release_gpu
+MPI Rank 1: OutputDir=C:\Users\svcphil\AppData\Local\Temp\cntk-test-20160503141958.750677\Speech\DNN_ParallelNoQuantization@release_gpu
 MPI Rank 1: DeviceId=0
 MPI Rank 1: timestamping=true
 MPI Rank 1: numCPUThreads=8
-MPI Rank 1: stderr=C:\Users\svcphil\AppData\Local\Temp\cntk-test-20160816030048.672180\Speech\DNN_ParallelNoQuantization@release_gpu/stderr
-MPI Rank 1: 
-MPI Rank 1: 08/16/2016 03:03:12: <<<<<<<<<<<<<<<<<<<< RAW CONFIG WITH ALL VARIABLES RESOLVED <<<<<<<<<<<<<<<<<<<<
-MPI Rank 1: 
-MPI Rank 1: 08/16/2016 03:03:12: >>>>>>>>>>>>>>>>>>>> PROCESSED CONFIG WITH ALL VARIABLES RESOLVED >>>>>>>>>>>>>>>>>>>>
+MPI Rank 1: stderr=C:\Users\svcphil\AppData\Local\Temp\cntk-test-20160503141958.750677\Speech\DNN_ParallelNoQuantization@release_gpu/stderr
+MPI Rank 1: 
+MPI Rank 1: 05/03/2016 14:22:47: <<<<<<<<<<<<<<<<<<<< RAW CONFIG WITH ALL VARIABLES RESOLVED <<<<<<<<<<<<<<<<<<<<
+MPI Rank 1: 
+MPI Rank 1: 05/03/2016 14:22:47: >>>>>>>>>>>>>>>>>>>> PROCESSED CONFIG WITH ALL VARIABLES RESOLVED >>>>>>>>>>>>>>>>>>>>
 MPI Rank 1: configparameters: cntk.cntk:command=speechTrain
 MPI Rank 1: configparameters: cntk.cntk:ConfigDir=C:\jenkins\workspace\CNTK-Test-Windows-W2\Tests\EndToEndTests\Speech\DNN
 MPI Rank 1: configparameters: cntk.cntk:currentDirectory=C:\jenkins\workspace\CNTK-Test-Windows-W2\Tests\EndToEndTests\Speech\Data
 MPI Rank 1: configparameters: cntk.cntk:DataDir=C:\jenkins\workspace\CNTK-Test-Windows-W2\Tests\EndToEndTests\Speech\Data
 MPI Rank 1: configparameters: cntk.cntk:deviceId=0
 MPI Rank 1: configparameters: cntk.cntk:numCPUThreads=8
-MPI Rank 1: configparameters: cntk.cntk:OutputDir=C:\Users\svcphil\AppData\Local\Temp\cntk-test-20160816030048.672180\Speech\DNN_ParallelNoQuantization@release_gpu
+MPI Rank 1: configparameters: cntk.cntk:OutputDir=C:\Users\svcphil\AppData\Local\Temp\cntk-test-20160503141958.750677\Speech\DNN_ParallelNoQuantization@release_gpu
 MPI Rank 1: configparameters: cntk.cntk:parallelTrain=true
 MPI Rank 1: configparameters: cntk.cntk:precision=float
-MPI Rank 1: configparameters: cntk.cntk:RunDir=C:\Users\svcphil\AppData\Local\Temp\cntk-test-20160816030048.672180\Speech\DNN_ParallelNoQuantization@release_gpu
+MPI Rank 1: configparameters: cntk.cntk:RunDir=C:\Users\svcphil\AppData\Local\Temp\cntk-test-20160503141958.750677\Speech\DNN_ParallelNoQuantization@release_gpu
 MPI Rank 1: configparameters: cntk.cntk:speechTrain=[
 MPI Rank 1:     action = "train"
-MPI Rank 1:     modelPath = "C:\Users\svcphil\AppData\Local\Temp\cntk-test-20160816030048.672180\Speech\DNN_ParallelNoQuantization@release_gpu/models/cntkSpeech.dnn"
+MPI Rank 1:     modelPath = "C:\Users\svcphil\AppData\Local\Temp\cntk-test-20160503141958.750677\Speech\DNN_ParallelNoQuantization@release_gpu/models/cntkSpeech.dnn"
 MPI Rank 1:     deviceId = 0
 MPI Rank 1:     traceLevel = 1
 MPI Rank 1:     SimpleNetworkBuilder = [
 MPI Rank 1:         layerSizes = 363:512:512:132
 MPI Rank 1:         trainingCriterion = "CrossEntropyWithSoftmax"
-MPI Rank 1:         evalCriterion = "ClassificationError"
+MPI Rank 1:         evalCriterion = "ErrorPrediction"
 MPI Rank 1:         layerTypes = "Sigmoid"
 MPI Rank 1:         initValueScale = 1.0
 MPI Rank 1:         applyMeanVarNorm = true
@@ -1016,7 +876,7 @@
 MPI Rank 1:              then CrossEntropyWithSoftmax(labels, outZ, tag='criterion')
 MPI Rank 1:              else Fail('unknown trainingCriterion ' + trainingCriterion)
 MPI Rank 1:         Err = if evalCriterion == 'Err' then
-MPI Rank 1:               ClassificationError(labels, outZ, tag='evaluation')
+MPI Rank 1:               ErrorPrediction(labels, outZ, tag='evaluation')
 MPI Rank 1:               else Fail('unknown evalCriterion ' + evalCriterion)
 MPI Rank 1:         logPrior = LogPrior(labels)
 MPI Rank 1:         // TODO: how to add a tag to an infix operation?
@@ -1054,7 +914,6 @@
 MPI Rank 1:         miniBatchMode = "partial"
 MPI Rank 1:         randomize = "auto"
 MPI Rank 1:         verbosity = 0
-MPI Rank 1:         useMersenneTwisterRand=true
 MPI Rank 1:         features = [
 MPI Rank 1:             dim = 363
 MPI Rank 1:             type = "real"
@@ -1069,23 +928,23 @@
 MPI Rank 1:     ]
 MPI Rank 1: ]
 MPI Rank 1: 
-MPI Rank 1: configparameters: cntk.cntk:stderr=C:\Users\svcphil\AppData\Local\Temp\cntk-test-20160816030048.672180\Speech\DNN_ParallelNoQuantization@release_gpu/stderr
+MPI Rank 1: configparameters: cntk.cntk:stderr=C:\Users\svcphil\AppData\Local\Temp\cntk-test-20160503141958.750677\Speech\DNN_ParallelNoQuantization@release_gpu/stderr
 MPI Rank 1: configparameters: cntk.cntk:timestamping=true
-MPI Rank 1: 08/16/2016 03:03:12: <<<<<<<<<<<<<<<<<<<< PROCESSED CONFIG WITH ALL VARIABLES RESOLVED <<<<<<<<<<<<<<<<<<<<
-MPI Rank 1: 08/16/2016 03:03:12: Commands: speechTrain
-MPI Rank 1: 08/16/2016 03:03:12: Precision = "float"
-MPI Rank 1: 08/16/2016 03:03:12: Using 8 CPU threads.
-MPI Rank 1: 08/16/2016 03:03:12: CNTKModelPath: C:\Users\svcphil\AppData\Local\Temp\cntk-test-20160816030048.672180\Speech\DNN_ParallelNoQuantization@release_gpu/models/cntkSpeech.dnn
-MPI Rank 1: 08/16/2016 03:03:12: CNTKCommandTrainInfo: speechTrain : 3
-MPI Rank 1: 08/16/2016 03:03:12: CNTKCommandTrainInfo: CNTKNoMoreCommands_Total : 3
-MPI Rank 1: 
-MPI Rank 1: 08/16/2016 03:03:12: ##############################################################################
-MPI Rank 1: 08/16/2016 03:03:12: #                                                                            #
-MPI Rank 1: 08/16/2016 03:03:12: # Action "train"                                                             #
-MPI Rank 1: 08/16/2016 03:03:12: #                                                                            #
-MPI Rank 1: 08/16/2016 03:03:12: ##############################################################################
-MPI Rank 1: 
-MPI Rank 1: 08/16/2016 03:03:12: CNTKCommandTrainBegin: speechTrain
+MPI Rank 1: 05/03/2016 14:22:47: <<<<<<<<<<<<<<<<<<<< PROCESSED CONFIG WITH ALL VARIABLES RESOLVED <<<<<<<<<<<<<<<<<<<<
+MPI Rank 1: 05/03/2016 14:22:47: Commands: speechTrain
+MPI Rank 1: 05/03/2016 14:22:47: Precision = "float"
+MPI Rank 1: 05/03/2016 14:22:47: Using 8 CPU threads.
+MPI Rank 1: 05/03/2016 14:22:47: CNTKModelPath: C:\Users\svcphil\AppData\Local\Temp\cntk-test-20160503141958.750677\Speech\DNN_ParallelNoQuantization@release_gpu/models/cntkSpeech.dnn
+MPI Rank 1: 05/03/2016 14:22:47: CNTKCommandTrainInfo: speechTrain : 3
+MPI Rank 1: 05/03/2016 14:22:47: CNTKCommandTrainInfo: CNTKNoMoreCommands_Total : 3
+MPI Rank 1: 
+MPI Rank 1: 05/03/2016 14:22:47: ##############################################################################
+MPI Rank 1: 05/03/2016 14:22:47: #                                                                            #
+MPI Rank 1: 05/03/2016 14:22:47: # Action "train"                                                             #
+MPI Rank 1: 05/03/2016 14:22:47: #                                                                            #
+MPI Rank 1: 05/03/2016 14:22:47: ##############################################################################
+MPI Rank 1: 
+MPI Rank 1: 05/03/2016 14:22:47: CNTKCommandTrainBegin: speechTrain
 MPI Rank 1: SimpleNetworkBuilder Using GPU 0
 MPI Rank 1: reading script file glob_0000.scp ... 948 entries
 MPI Rank 1: total 132 state names in state list C:\jenkins\workspace\CNTK-Test-Windows-W2\Tests\EndToEndTests\Speech\Data/state.list
@@ -1094,26 +953,14 @@
 MPI Rank 1: label set 0: 129 classes
 MPI Rank 1: minibatchutterancesource: 948 utterances grouped into 3 chunks, av. chunk size: 316.0 utterances, 84244.7 frames
 MPI Rank 1: 
-MPI Rank 1: 08/16/2016 03:03:13: Creating virgin network.
-MPI Rank 1: Node 'W0' (LearnableParameter operation): Initializing Parameter[512 x 363] <- 0.000000.
-MPI Rank 1: Node 'W0' (LearnableParameter operation): Initializing Parameter[512 x 363] <- uniform(seed=1, range=0.050000*1.000000, onCPU=false).
+MPI Rank 1: 05/03/2016 14:22:48: Creating virgin network.
 MPI Rank 1: Microsoft::MSR::CNTK::GPUMatrix<ElemType>::SetUniformRandomValue (GPU): creating curand object with seed 1, sizeof(ElemType)==4
-MPI Rank 1: Node 'B0' (LearnableParameter operation): Initializing Parameter[512 x 1] <- 0.000000.
-MPI Rank 1: Node 'B0' (LearnableParameter operation): Initializing Parameter[512 x 1] <- 0.000000.
-MPI Rank 1: Node 'W1' (LearnableParameter operation): Initializing Parameter[512 x 512] <- 0.000000.
-MPI Rank 1: Node 'W1' (LearnableParameter operation): Initializing Parameter[512 x 512] <- uniform(seed=2, range=0.050000*1.000000, onCPU=false).
-MPI Rank 1: Node 'B1' (LearnableParameter operation): Initializing Parameter[512 x 1] <- 0.000000.
-MPI Rank 1: Node 'B1' (LearnableParameter operation): Initializing Parameter[512 x 1] <- 0.000000.
-MPI Rank 1: Node 'W2' (LearnableParameter operation): Initializing Parameter[132 x 512] <- 0.000000.
-MPI Rank 1: Node 'W2' (LearnableParameter operation): Initializing Parameter[132 x 512] <- uniform(seed=3, range=0.050000*1.000000, onCPU=false).
-MPI Rank 1: Node 'B2' (LearnableParameter operation): Initializing Parameter[132 x 1] <- 0.000000.
-MPI Rank 1: Node 'B2' (LearnableParameter operation): Initializing Parameter[132 x 1] <- 0.000000.
 MPI Rank 1: 
 MPI Rank 1: Post-processing network...
 MPI Rank 1: 
 MPI Rank 1: 7 roots:
 MPI Rank 1: 	CrossEntropyWithSoftmax = CrossEntropyWithSoftmax()
-MPI Rank 1: 	EvalClassificationError = ClassificationError()
+MPI Rank 1: 	EvalErrorPrediction = ErrorPrediction()
 MPI Rank 1: 	InvStdOfFeatures = InvStdDev()
 MPI Rank 1: 	MeanOfFeatures = Mean()
 MPI Rank 1: 	PosteriorProb = Softmax()
@@ -1142,7 +989,7 @@
 MPI Rank 1: Validating --> B2 = LearnableParameter() :  -> [132 x 1]
 MPI Rank 1: Validating --> HLast = Plus (W2*H1, B2) : [132 x 1 x *], [132 x 1] -> [132 x 1 x *]
 MPI Rank 1: Validating --> CrossEntropyWithSoftmax = CrossEntropyWithSoftmax (labels, HLast) : [132 x *], [132 x 1 x *] -> [1]
-MPI Rank 1: Validating --> EvalClassificationError = ClassificationError (labels, HLast) : [132 x *], [132 x 1 x *] -> [1]
+MPI Rank 1: Validating --> EvalErrorPrediction = ErrorPrediction (labels, HLast) : [132 x *], [132 x 1 x *] -> [1]
 MPI Rank 1: Validating --> PosteriorProb = Softmax (HLast) : [132 x 1 x *] -> [132 x 1 x *]
 MPI Rank 1: Validating --> Prior = Mean (labels) : [132 x *] -> [132]
 MPI Rank 1: Validating --> LogOfPrior = Log (Prior) : [132] -> [132]
@@ -1159,48 +1006,21 @@
 MPI Rank 1: 
 MPI Rank 1: Post-processing network complete.
 MPI Rank 1: 
-MPI Rank 1: 08/16/2016 03:03:13: Created model with 25 nodes on GPU 0.
-MPI Rank 1: 
-MPI Rank 1: 08/16/2016 03:03:13: Training criterion node(s):
-MPI Rank 1: 08/16/2016 03:03:13: 	CrossEntropyWithSoftmax = CrossEntropyWithSoftmax
-MPI Rank 1: 
-<<<<<<< HEAD
-MPI Rank 1: 05/03/2016 14:22:49: 	EvalClassificationError = ClassificationError
-=======
-MPI Rank 1: 08/16/2016 03:03:13: Evaluation criterion node(s):
-MPI Rank 1: 08/16/2016 03:03:13: 	EvalErrorPrediction = ErrorPrediction
->>>>>>> 8493f118
+MPI Rank 1: 05/03/2016 14:22:49: Created model with 25 nodes on GPU 0.
+MPI Rank 1: 
+MPI Rank 1: 05/03/2016 14:22:49: Training criterion node(s):
+MPI Rank 1: 05/03/2016 14:22:49: 	CrossEntropyWithSoftmax = CrossEntropyWithSoftmax
+MPI Rank 1: 
+MPI Rank 1: 05/03/2016 14:22:49: Evaluation criterion node(s):
+MPI Rank 1: 
+MPI Rank 1: 05/03/2016 14:22:49: 	EvalErrorPrediction = ErrorPrediction
 MPI Rank 1: 
 MPI Rank 1: 
 MPI Rank 1: Allocating matrices for forward and/or backward propagation.
 MPI Rank 1: 
-MPI Rank 1: Memory Sharing: Out of 40 matrices, 19 are shared as 8, and 21 are not shared.
-MPI Rank 1: 
-MPI Rank 1: 	{ B0 : [512 x 1] (gradient)
-MPI Rank 1: 	  H1 : [512 x 1 x *] (gradient)
-MPI Rank 1: 	  W1*H1+B1 : [512 x 1 x *] (gradient)
-MPI Rank 1: 	  W2*H1 : [132 x 1 x *] }
-MPI Rank 1: 	{ HLast : [132 x 1 x *]
-MPI Rank 1: 	  W2 : [132 x 512] (gradient) }
-MPI Rank 1: 	{ W1 : [512 x 512] (gradient)
-MPI Rank 1: 	  W1*H1+B1 : [512 x 1 x *] }
-MPI Rank 1: 	{ B1 : [512 x 1] (gradient)
-MPI Rank 1: 	  H2 : [512 x 1 x *] (gradient)
-MPI Rank 1: 	  HLast : [132 x 1 x *] (gradient) }
-MPI Rank 1: 	{ W0 : [512 x 363] (gradient)
-MPI Rank 1: 	  W0*features+B0 : [512 x 1 x *] }
-MPI Rank 1: 	{ H1 : [512 x 1 x *]
-MPI Rank 1: 	  W0*features : [512 x *] (gradient) }
-MPI Rank 1: 	{ H2 : [512 x 1 x *]
-MPI Rank 1: 	  W1*H1 : [512 x 1 x *] (gradient) }
-MPI Rank 1: 	{ W0*features+B0 : [512 x 1 x *] (gradient)
-MPI Rank 1: 	  W1*H1 : [512 x 1 x *] }
-MPI Rank 1: 
-MPI Rank 1: 
-MPI Rank 1: 08/16/2016 03:03:13: Training 516740 parameters in 6 out of 6 parameter tensors and 15 nodes with gradient:
-MPI Rank 1: 
-<<<<<<< HEAD
-MPI Rank 1: 0000000000000000: {[EvalClassificationError Gradient[1]] [InvStdOfFeatures Gradient[363]] [LogOfPrior Gradient[132]] [MVNormalizedFeatures Gradient[363 x *]] [MeanOfFeatures Gradient[363]] [PosteriorProb Gradient[132 x 1 x *]] [PosteriorProb Value[132 x 1 x *]] [Prior Gradient[132]] [ScaledLogLikelihood Gradient[132 x 1 x *]] [features Gradient[363 x *]] [labels Gradient[132 x *]] }
+MPI Rank 1: Memory Sharing Structure:
+MPI Rank 1: 
+MPI Rank 1: 0000000000000000: {[EvalErrorPrediction Gradient[1]] [InvStdOfFeatures Gradient[363]] [LogOfPrior Gradient[132]] [MVNormalizedFeatures Gradient[363 x *]] [MeanOfFeatures Gradient[363]] [PosteriorProb Gradient[132 x 1 x *]] [PosteriorProb Value[132 x 1 x *]] [Prior Gradient[132]] [ScaledLogLikelihood Gradient[132 x 1 x *]] [features Gradient[363 x *]] [labels Gradient[132 x *]] }
 MPI Rank 1: 000000D220C5FCA0: {[B0 Value[512 x 1]] }
 MPI Rank 1: 000000D220C60240: {[W1 Value[512 x 512]] }
 MPI Rank 1: 000000D220C60420: {[InvStdOfFeatures Value[363]] }
@@ -1223,191 +1043,115 @@
 MPI Rank 1: 000000D22369E830: {[B0 Gradient[512 x 1]] [H1 Gradient[512 x 1 x *]] [W1*H1+B1 Gradient[512 x 1 x *]] [W2*H1 Value[132 x 1 x *]] }
 MPI Rank 1: 000000D22369E8D0: {[W2 Value[132 x 512]] }
 MPI Rank 1: 000000D22369EB50: {[B2 Gradient[132 x 1]] }
-MPI Rank 1: 000000D22369EBF0: {[EvalClassificationError Value[1]] }
+MPI Rank 1: 000000D22369EBF0: {[EvalErrorPrediction Value[1]] }
 MPI Rank 1: 000000D22369EDD0: {[ScaledLogLikelihood Value[132 x 1 x *]] }
 MPI Rank 1: 000000D22369F050: {[H2 Value[512 x 1 x *]] [W1*H1 Gradient[512 x 1 x *]] }
 MPI Rank 1: 000000D22369F0F0: {[CrossEntropyWithSoftmax Gradient[1]] }
 MPI Rank 1: 000000D22369F4B0: {[W1 Gradient[512 x 512]] [W1*H1+B1 Value[512 x 1 x *]] }
 MPI Rank 1: 000000D27C2288A0: {[features Value[363 x *]] }
-=======
-MPI Rank 1: 08/16/2016 03:03:13: 	Node 'B0' (LearnableParameter operation) : [512 x 1]
-MPI Rank 1: 08/16/2016 03:03:13: 	Node 'B1' (LearnableParameter operation) : [512 x 1]
-MPI Rank 1: 08/16/2016 03:03:13: 	Node 'B2' (LearnableParameter operation) : [132 x 1]
-MPI Rank 1: 08/16/2016 03:03:13: 	Node 'W0' (LearnableParameter operation) : [512 x 363]
-MPI Rank 1: 08/16/2016 03:03:13: 	Node 'W1' (LearnableParameter operation) : [512 x 512]
-MPI Rank 1: 08/16/2016 03:03:13: 	Node 'W2' (LearnableParameter operation) : [132 x 512]
->>>>>>> 8493f118
-MPI Rank 1: 
-MPI Rank 1: 
-MPI Rank 1: 08/16/2016 03:03:13: Precomputing --> 3 PreCompute nodes found.
-MPI Rank 1: 
-MPI Rank 1: 08/16/2016 03:03:13: 	MeanOfFeatures = Mean()
-MPI Rank 1: 08/16/2016 03:03:13: 	InvStdOfFeatures = InvStdDev()
-MPI Rank 1: 08/16/2016 03:03:13: 	Prior = Mean()
+MPI Rank 1: 
+MPI Rank 1: 
+MPI Rank 1: 05/03/2016 14:22:49: Precomputing --> 3 PreCompute nodes found.
+MPI Rank 1: 
+MPI Rank 1: 05/03/2016 14:22:49: 	MeanOfFeatures = Mean()
+MPI Rank 1: 05/03/2016 14:22:49: 	InvStdOfFeatures = InvStdDev()
+MPI Rank 1: 05/03/2016 14:22:49: 	Prior = Mean()
 MPI Rank 1: minibatchiterator: epoch 0: frames [0..252734] (first utterance at frame 0), data subset 0 of 1, with 1 datapasses
 MPI Rank 1: requiredata: determined feature kind as 33-dimensional 'USER' with frame shift 10.0 ms
 MPI Rank 1: 
-MPI Rank 1: 08/16/2016 03:03:16: Precomputing --> Completed.
-MPI Rank 1: 
-MPI Rank 1: 
-MPI Rank 1: 08/16/2016 03:03:17: Starting Epoch 1: learning rate per sample = 0.015625  effective momentum = 0.900000  momentum as time constant = 607.4 samples
+MPI Rank 1: 05/03/2016 14:22:52: Precomputing --> Completed.
+MPI Rank 1: 
+MPI Rank 1: 
+MPI Rank 1: 05/03/2016 14:22:52: Starting Epoch 1: learning rate per sample = 0.015625  effective momentum = 0.900000  momentum as time constant = 607.4 samples
 MPI Rank 1: minibatchiterator: epoch 0: frames [0..20480] (first utterance at frame 0), data subset 1 of 3, with 1 datapasses
 MPI Rank 1: 
-<<<<<<< HEAD
 MPI Rank 1: 05/03/2016 14:22:52: Starting minibatch loop, DataParallelSGD training (MyRank = 1, NumNodes = 3, NumGradientBits = 32), distributed reading is ENABLED.
-MPI Rank 1: 05/03/2016 14:22:52:  Epoch[ 1 of 3]-Minibatch[   1-  10, 3.13%]: CrossEntropyWithSoftmax = 4.45645977 * 640; EvalClassificationError = 0.92500000 * 640; time = 0.0820s; samplesPerSecond = 7804.2
-MPI Rank 1: 05/03/2016 14:22:52:  Epoch[ 1 of 3]-Minibatch[  11-  20, 6.25%]: CrossEntropyWithSoftmax = 4.22315777 * 640; EvalClassificationError = 0.90156250 * 640; time = 0.0741s; samplesPerSecond = 8641.5
-MPI Rank 1: 05/03/2016 14:22:52:  Epoch[ 1 of 3]-Minibatch[  21-  30, 9.38%]: CrossEntropyWithSoftmax = 3.95180674 * 640; EvalClassificationError = 0.84687500 * 640; time = 0.0667s; samplesPerSecond = 9594.8
-MPI Rank 1: 05/03/2016 14:22:52:  Epoch[ 1 of 3]-Minibatch[  31-  40, 12.50%]: CrossEntropyWithSoftmax = 3.94158077 * 640; EvalClassificationError = 0.89843750 * 640; time = 0.0709s; samplesPerSecond = 9023.7
-MPI Rank 1: 05/03/2016 14:22:52:  Epoch[ 1 of 3]-Minibatch[  41-  50, 15.63%]: CrossEntropyWithSoftmax = 3.85668764 * 640; EvalClassificationError = 0.91093750 * 640; time = 0.0677s; samplesPerSecond = 9456.8
-MPI Rank 1: 05/03/2016 14:22:52:  Epoch[ 1 of 3]-Minibatch[  51-  60, 18.75%]: CrossEntropyWithSoftmax = 3.72866395 * 640; EvalClassificationError = 0.89531250 * 640; time = 0.0673s; samplesPerSecond = 9509.1
-MPI Rank 1: 05/03/2016 14:22:52:  Epoch[ 1 of 3]-Minibatch[  61-  70, 21.88%]: CrossEntropyWithSoftmax = 3.51808950 * 640; EvalClassificationError = 0.82968750 * 640; time = 0.0663s; samplesPerSecond = 9656.6
-MPI Rank 1: 05/03/2016 14:22:52:  Epoch[ 1 of 3]-Minibatch[  71-  80, 25.00%]: CrossEntropyWithSoftmax = 3.48455148 * 640; EvalClassificationError = 0.80781250 * 640; time = 0.0673s; samplesPerSecond = 9510.5
-MPI Rank 1: 05/03/2016 14:22:52:  Epoch[ 1 of 3]-Minibatch[  81-  90, 28.13%]: CrossEntropyWithSoftmax = 3.33829287 * 640; EvalClassificationError = 0.76875000 * 640; time = 0.0672s; samplesPerSecond = 9517.2
-MPI Rank 1: 05/03/2016 14:22:52:  Epoch[ 1 of 3]-Minibatch[  91- 100, 31.25%]: CrossEntropyWithSoftmax = 3.50167488 * 640; EvalClassificationError = 0.79843750 * 640; time = 0.0664s; samplesPerSecond = 9635.9
-MPI Rank 1: 05/03/2016 14:22:53:  Epoch[ 1 of 3]-Minibatch[ 101- 110, 34.38%]: CrossEntropyWithSoftmax = 3.22861769 * 640; EvalClassificationError = 0.80000000 * 640; time = 0.0674s; samplesPerSecond = 9501.3
-MPI Rank 1: 05/03/2016 14:22:53:  Epoch[ 1 of 3]-Minibatch[ 111- 120, 37.50%]: CrossEntropyWithSoftmax = 3.32617094 * 640; EvalClassificationError = 0.79062500 * 640; time = 0.0671s; samplesPerSecond = 9542.7
-MPI Rank 1: 05/03/2016 14:22:53:  Epoch[ 1 of 3]-Minibatch[ 121- 130, 40.63%]: CrossEntropyWithSoftmax = 3.16898034 * 640; EvalClassificationError = 0.77968750 * 640; time = 0.0667s; samplesPerSecond = 9594.6
-MPI Rank 1: 05/03/2016 14:22:53:  Epoch[ 1 of 3]-Minibatch[ 131- 140, 43.75%]: CrossEntropyWithSoftmax = 3.08892096 * 640; EvalClassificationError = 0.77656250 * 640; time = 0.0673s; samplesPerSecond = 9505.8
-MPI Rank 1: 05/03/2016 14:22:53:  Epoch[ 1 of 3]-Minibatch[ 141- 150, 46.88%]: CrossEntropyWithSoftmax = 3.06004823 * 640; EvalClassificationError = 0.72968750 * 640; time = 0.0666s; samplesPerSecond = 9605.3
-MPI Rank 1: 05/03/2016 14:22:53:  Epoch[ 1 of 3]-Minibatch[ 151- 160, 50.00%]: CrossEntropyWithSoftmax = 2.91128317 * 640; EvalClassificationError = 0.69531250 * 640; time = 0.0669s; samplesPerSecond = 9560.4
-MPI Rank 1: 05/03/2016 14:22:53:  Epoch[ 1 of 3]-Minibatch[ 161- 170, 53.13%]: CrossEntropyWithSoftmax = 2.90171900 * 640; EvalClassificationError = 0.72968750 * 640; time = 0.0668s; samplesPerSecond = 9576.7
-MPI Rank 1: 05/03/2016 14:22:53:  Epoch[ 1 of 3]-Minibatch[ 171- 180, 56.25%]: CrossEntropyWithSoftmax = 2.73262443 * 640; EvalClassificationError = 0.65312500 * 640; time = 0.0666s; samplesPerSecond = 9607.9
-MPI Rank 1: 05/03/2016 14:22:53:  Epoch[ 1 of 3]-Minibatch[ 181- 190, 59.38%]: CrossEntropyWithSoftmax = 2.66515411 * 640; EvalClassificationError = 0.68437500 * 640; time = 0.0683s; samplesPerSecond = 9376.5
-MPI Rank 1: 05/03/2016 14:22:53:  Epoch[ 1 of 3]-Minibatch[ 191- 200, 62.50%]: CrossEntropyWithSoftmax = 2.67382540 * 640; EvalClassificationError = 0.66406250 * 640; time = 0.0665s; samplesPerSecond = 9617.4
-MPI Rank 1: 05/03/2016 14:22:53:  Epoch[ 1 of 3]-Minibatch[ 201- 210, 65.63%]: CrossEntropyWithSoftmax = 2.52869777 * 640; EvalClassificationError = 0.63593750 * 640; time = 0.0681s; samplesPerSecond = 9393.9
-MPI Rank 1: 05/03/2016 14:22:53:  Epoch[ 1 of 3]-Minibatch[ 211- 220, 68.75%]: CrossEntropyWithSoftmax = 2.60032086 * 640; EvalClassificationError = 0.66718750 * 640; time = 0.0667s; samplesPerSecond = 9596.2
-MPI Rank 1: 05/03/2016 14:22:53:  Epoch[ 1 of 3]-Minibatch[ 221- 230, 71.88%]: CrossEntropyWithSoftmax = 2.51134184 * 640; EvalClassificationError = 0.64843750 * 640; time = 0.0685s; samplesPerSecond = 9347.0
-MPI Rank 1: 05/03/2016 14:22:53:  Epoch[ 1 of 3]-Minibatch[ 231- 240, 75.00%]: CrossEntropyWithSoftmax = 2.45362248 * 640; EvalClassificationError = 0.63750000 * 640; time = 0.0657s; samplesPerSecond = 9742.6
-MPI Rank 1: 05/03/2016 14:22:53:  Epoch[ 1 of 3]-Minibatch[ 241- 250, 78.13%]: CrossEntropyWithSoftmax = 2.41640727 * 640; EvalClassificationError = 0.61562500 * 640; time = 0.0670s; samplesPerSecond = 9555.4
-MPI Rank 1: 05/03/2016 14:22:54:  Epoch[ 1 of 3]-Minibatch[ 251- 260, 81.25%]: CrossEntropyWithSoftmax = 2.39745480 * 640; EvalClassificationError = 0.62812500 * 640; time = 0.0660s; samplesPerSecond = 9695.4
-MPI Rank 1: 05/03/2016 14:22:54:  Epoch[ 1 of 3]-Minibatch[ 261- 270, 84.38%]: CrossEntropyWithSoftmax = 2.16416048 * 640; EvalClassificationError = 0.56718750 * 640; time = 0.0667s; samplesPerSecond = 9591.9
-MPI Rank 1: 05/03/2016 14:22:54:  Epoch[ 1 of 3]-Minibatch[ 271- 280, 87.50%]: CrossEntropyWithSoftmax = 2.30346871 * 640; EvalClassificationError = 0.63593750 * 640; time = 0.0666s; samplesPerSecond = 9614.8
-MPI Rank 1: 05/03/2016 14:22:54:  Epoch[ 1 of 3]-Minibatch[ 281- 290, 90.63%]: CrossEntropyWithSoftmax = 2.24398830 * 640; EvalClassificationError = 0.60937500 * 640; time = 0.0678s; samplesPerSecond = 9438.7
-MPI Rank 1: 05/03/2016 14:22:54:  Epoch[ 1 of 3]-Minibatch[ 291- 300, 93.75%]: CrossEntropyWithSoftmax = 2.15322484 * 640; EvalClassificationError = 0.57968750 * 640; time = 0.0672s; samplesPerSecond = 9527.1
-MPI Rank 1: 05/03/2016 14:22:54:  Epoch[ 1 of 3]-Minibatch[ 301- 310, 96.88%]: CrossEntropyWithSoftmax = 2.21664633 * 640; EvalClassificationError = 0.59531250 * 640; time = 0.0661s; samplesPerSecond = 9679.7
-MPI Rank 1: 05/03/2016 14:22:54:  Epoch[ 1 of 3]-Minibatch[ 311- 320, 100.00%]: CrossEntropyWithSoftmax = 2.25246690 * 640; EvalClassificationError = 0.60156250 * 640; time = 0.0668s; samplesPerSecond = 9574.7
-MPI Rank 1: 05/03/2016 14:22:54: Finished Epoch[ 1 of 3]: [Training] CrossEntropyWithSoftmax = 3.00000344 * 20480; EvalClassificationError = 0.72836914 * 20480; totalSamplesSeen = 20480; learningRatePerSample = 0.015625; epochTime=2.19089s
-=======
-MPI Rank 1: 08/16/2016 03:03:17: Starting minibatch loop, DataParallelSGD training (MyRank = 1, NumNodes = 3, NumGradientBits = 32), distributed reading is ENABLED.
-MPI Rank 1: 08/16/2016 03:03:17:  Epoch[ 1 of 3]-Minibatch[   1-  10, 3.13%]: CrossEntropyWithSoftmax = 4.53638629 * 640; EvalErrorPrediction = 0.92031250 * 640; time = 0.0996s; samplesPerSecond = 6427.7
-MPI Rank 1: 08/16/2016 03:03:17:  Epoch[ 1 of 3]-Minibatch[  11-  20, 6.25%]: CrossEntropyWithSoftmax = 4.32517790 * 640; EvalErrorPrediction = 0.92500000 * 640; time = 0.0742s; samplesPerSecond = 8629.6
-MPI Rank 1: 08/16/2016 03:03:17:  Epoch[ 1 of 3]-Minibatch[  21-  30, 9.38%]: CrossEntropyWithSoftmax = 3.98246287 * 640; EvalErrorPrediction = 0.87187500 * 640; time = 0.0762s; samplesPerSecond = 8393.6
-MPI Rank 1: 08/16/2016 03:03:17:  Epoch[ 1 of 3]-Minibatch[  31-  40, 12.50%]: CrossEntropyWithSoftmax = 3.73673605 * 640; EvalErrorPrediction = 0.84531250 * 640; time = 0.0772s; samplesPerSecond = 8286.7
-MPI Rank 1: 08/16/2016 03:03:17:  Epoch[ 1 of 3]-Minibatch[  41-  50, 15.63%]: CrossEntropyWithSoftmax = 3.84021875 * 640; EvalErrorPrediction = 0.86406250 * 640; time = 0.0708s; samplesPerSecond = 9040.3
-MPI Rank 1: 08/16/2016 03:03:17:  Epoch[ 1 of 3]-Minibatch[  51-  60, 18.75%]: CrossEntropyWithSoftmax = 3.69831380 * 640; EvalErrorPrediction = 0.86250000 * 640; time = 0.0708s; samplesPerSecond = 9036.1
-MPI Rank 1: 08/16/2016 03:03:18:  Epoch[ 1 of 3]-Minibatch[  61-  70, 21.88%]: CrossEntropyWithSoftmax = 3.39593109 * 640; EvalErrorPrediction = 0.77031250 * 640; time = 0.0740s; samplesPerSecond = 8644.4
-MPI Rank 1: 08/16/2016 03:03:18:  Epoch[ 1 of 3]-Minibatch[  71-  80, 25.00%]: CrossEntropyWithSoftmax = 3.49749692 * 640; EvalErrorPrediction = 0.82968750 * 640; time = 0.0711s; samplesPerSecond = 9006.3
-MPI Rank 1: 08/16/2016 03:03:18:  Epoch[ 1 of 3]-Minibatch[  81-  90, 28.13%]: CrossEntropyWithSoftmax = 3.47295704 * 640; EvalErrorPrediction = 0.81093750 * 640; time = 0.0696s; samplesPerSecond = 9193.7
-MPI Rank 1: 08/16/2016 03:03:18:  Epoch[ 1 of 3]-Minibatch[  91- 100, 31.25%]: CrossEntropyWithSoftmax = 3.36483702 * 640; EvalErrorPrediction = 0.79843750 * 640; time = 0.0696s; samplesPerSecond = 9191.0
-MPI Rank 1: 08/16/2016 03:03:18:  Epoch[ 1 of 3]-Minibatch[ 101- 110, 34.38%]: CrossEntropyWithSoftmax = 3.46790690 * 640; EvalErrorPrediction = 0.81718750 * 640; time = 0.0771s; samplesPerSecond = 8298.3
-MPI Rank 1: 08/16/2016 03:03:18:  Epoch[ 1 of 3]-Minibatch[ 111- 120, 37.50%]: CrossEntropyWithSoftmax = 3.22104746 * 640; EvalErrorPrediction = 0.75625000 * 640; time = 0.0733s; samplesPerSecond = 8736.6
-MPI Rank 1: 08/16/2016 03:03:18:  Epoch[ 1 of 3]-Minibatch[ 121- 130, 40.63%]: CrossEntropyWithSoftmax = 3.12504338 * 640; EvalErrorPrediction = 0.75312500 * 640; time = 0.0711s; samplesPerSecond = 9006.1
-MPI Rank 1: 08/16/2016 03:03:18:  Epoch[ 1 of 3]-Minibatch[ 131- 140, 43.75%]: CrossEntropyWithSoftmax = 2.99508079 * 640; EvalErrorPrediction = 0.71875000 * 640; time = 0.0706s; samplesPerSecond = 9069.1
-MPI Rank 1: 08/16/2016 03:03:18:  Epoch[ 1 of 3]-Minibatch[ 141- 150, 46.88%]: CrossEntropyWithSoftmax = 2.89602891 * 640; EvalErrorPrediction = 0.70000000 * 640; time = 0.0724s; samplesPerSecond = 8842.7
-MPI Rank 1: 08/16/2016 03:03:18:  Epoch[ 1 of 3]-Minibatch[ 151- 160, 50.00%]: CrossEntropyWithSoftmax = 3.04740224 * 640; EvalErrorPrediction = 0.74218750 * 640; time = 0.0739s; samplesPerSecond = 8654.6
-MPI Rank 1: 08/16/2016 03:03:18:  Epoch[ 1 of 3]-Minibatch[ 161- 170, 53.13%]: CrossEntropyWithSoftmax = 2.75064614 * 640; EvalErrorPrediction = 0.69375000 * 640; time = 0.0713s; samplesPerSecond = 8971.5
-MPI Rank 1: 08/16/2016 03:03:18:  Epoch[ 1 of 3]-Minibatch[ 171- 180, 56.25%]: CrossEntropyWithSoftmax = 2.65538367 * 640; EvalErrorPrediction = 0.63750000 * 640; time = 0.0718s; samplesPerSecond = 8909.1
-MPI Rank 1: 08/16/2016 03:03:18:  Epoch[ 1 of 3]-Minibatch[ 181- 190, 59.38%]: CrossEntropyWithSoftmax = 2.74816077 * 640; EvalErrorPrediction = 0.69062500 * 640; time = 0.0729s; samplesPerSecond = 8774.1
-MPI Rank 1: 08/16/2016 03:03:18:  Epoch[ 1 of 3]-Minibatch[ 191- 200, 62.50%]: CrossEntropyWithSoftmax = 2.68736711 * 640; EvalErrorPrediction = 0.68593750 * 640; time = 0.0738s; samplesPerSecond = 8671.7
-MPI Rank 1: 08/16/2016 03:03:19:  Epoch[ 1 of 3]-Minibatch[ 201- 210, 65.63%]: CrossEntropyWithSoftmax = 2.53268725 * 640; EvalErrorPrediction = 0.64375000 * 640; time = 0.0726s; samplesPerSecond = 8820.2
-MPI Rank 1: 08/16/2016 03:03:19:  Epoch[ 1 of 3]-Minibatch[ 211- 220, 68.75%]: CrossEntropyWithSoftmax = 2.53923326 * 640; EvalErrorPrediction = 0.63750000 * 640; time = 0.0724s; samplesPerSecond = 8840.9
-MPI Rank 1: 08/16/2016 03:03:19:  Epoch[ 1 of 3]-Minibatch[ 221- 230, 71.88%]: CrossEntropyWithSoftmax = 2.48909469 * 640; EvalErrorPrediction = 0.64218750 * 640; time = 0.0723s; samplesPerSecond = 8851.0
-MPI Rank 1: 08/16/2016 03:03:19:  Epoch[ 1 of 3]-Minibatch[ 231- 240, 75.00%]: CrossEntropyWithSoftmax = 2.50033043 * 640; EvalErrorPrediction = 0.65156250 * 640; time = 0.0728s; samplesPerSecond = 8792.1
-MPI Rank 1: 08/16/2016 03:03:19:  Epoch[ 1 of 3]-Minibatch[ 241- 250, 78.13%]: CrossEntropyWithSoftmax = 2.43569649 * 640; EvalErrorPrediction = 0.63125000 * 640; time = 0.0726s; samplesPerSecond = 8820.9
-MPI Rank 1: 08/16/2016 03:03:19:  Epoch[ 1 of 3]-Minibatch[ 251- 260, 81.25%]: CrossEntropyWithSoftmax = 2.34293081 * 640; EvalErrorPrediction = 0.61562500 * 640; time = 0.0718s; samplesPerSecond = 8918.6
-MPI Rank 1: 08/16/2016 03:03:19:  Epoch[ 1 of 3]-Minibatch[ 261- 270, 84.38%]: CrossEntropyWithSoftmax = 2.20428051 * 640; EvalErrorPrediction = 0.57812500 * 640; time = 0.0738s; samplesPerSecond = 8671.0
-MPI Rank 1: 08/16/2016 03:03:19:  Epoch[ 1 of 3]-Minibatch[ 271- 280, 87.50%]: CrossEntropyWithSoftmax = 2.46886810 * 640; EvalErrorPrediction = 0.65468750 * 640; time = 0.0743s; samplesPerSecond = 8608.4
-MPI Rank 1: 08/16/2016 03:03:19:  Epoch[ 1 of 3]-Minibatch[ 281- 290, 90.63%]: CrossEntropyWithSoftmax = 2.22066712 * 640; EvalErrorPrediction = 0.58906250 * 640; time = 0.0727s; samplesPerSecond = 8801.6
-MPI Rank 1: 08/16/2016 03:03:19:  Epoch[ 1 of 3]-Minibatch[ 291- 300, 93.75%]: CrossEntropyWithSoftmax = 2.21784272 * 640; EvalErrorPrediction = 0.60781250 * 640; time = 0.0720s; samplesPerSecond = 8883.0
-MPI Rank 1: 08/16/2016 03:03:19:  Epoch[ 1 of 3]-Minibatch[ 301- 310, 96.88%]: CrossEntropyWithSoftmax = 2.20442216 * 640; EvalErrorPrediction = 0.57812500 * 640; time = 0.0718s; samplesPerSecond = 8914.4
-MPI Rank 1: 08/16/2016 03:03:19:  Epoch[ 1 of 3]-Minibatch[ 311- 320, 100.00%]: CrossEntropyWithSoftmax = 2.18215667 * 640; EvalErrorPrediction = 0.58593750 * 640; time = 0.0723s; samplesPerSecond = 8857.2
-MPI Rank 1: 08/16/2016 03:03:19: Finished Epoch[ 1 of 3]: [Training] CrossEntropyWithSoftmax = 2.99321235 * 20480; EvalErrorPrediction = 0.72216797 * 20480; totalSamplesSeen = 20480; learningRatePerSample = 0.015625; epochTime=2.37714s
->>>>>>> 8493f118
-MPI Rank 1: 
-MPI Rank 1: 08/16/2016 03:03:19: Starting Epoch 2: learning rate per sample = 0.001953  effective momentum = 0.656119  momentum as time constant = 607.5 samples
+MPI Rank 1: 05/03/2016 14:22:52:  Epoch[ 1 of 3]-Minibatch[   1-  10, 3.13%]: CrossEntropyWithSoftmax = 4.45645977 * 640; EvalErrorPrediction = 0.92500000 * 640; time = 0.0820s; samplesPerSecond = 7804.2
+MPI Rank 1: 05/03/2016 14:22:52:  Epoch[ 1 of 3]-Minibatch[  11-  20, 6.25%]: CrossEntropyWithSoftmax = 4.22315777 * 640; EvalErrorPrediction = 0.90156250 * 640; time = 0.0741s; samplesPerSecond = 8641.5
+MPI Rank 1: 05/03/2016 14:22:52:  Epoch[ 1 of 3]-Minibatch[  21-  30, 9.38%]: CrossEntropyWithSoftmax = 3.95180674 * 640; EvalErrorPrediction = 0.84687500 * 640; time = 0.0667s; samplesPerSecond = 9594.8
+MPI Rank 1: 05/03/2016 14:22:52:  Epoch[ 1 of 3]-Minibatch[  31-  40, 12.50%]: CrossEntropyWithSoftmax = 3.94158077 * 640; EvalErrorPrediction = 0.89843750 * 640; time = 0.0709s; samplesPerSecond = 9023.7
+MPI Rank 1: 05/03/2016 14:22:52:  Epoch[ 1 of 3]-Minibatch[  41-  50, 15.63%]: CrossEntropyWithSoftmax = 3.85668764 * 640; EvalErrorPrediction = 0.91093750 * 640; time = 0.0677s; samplesPerSecond = 9456.8
+MPI Rank 1: 05/03/2016 14:22:52:  Epoch[ 1 of 3]-Minibatch[  51-  60, 18.75%]: CrossEntropyWithSoftmax = 3.72866395 * 640; EvalErrorPrediction = 0.89531250 * 640; time = 0.0673s; samplesPerSecond = 9509.1
+MPI Rank 1: 05/03/2016 14:22:52:  Epoch[ 1 of 3]-Minibatch[  61-  70, 21.88%]: CrossEntropyWithSoftmax = 3.51808950 * 640; EvalErrorPrediction = 0.82968750 * 640; time = 0.0663s; samplesPerSecond = 9656.6
+MPI Rank 1: 05/03/2016 14:22:52:  Epoch[ 1 of 3]-Minibatch[  71-  80, 25.00%]: CrossEntropyWithSoftmax = 3.48455148 * 640; EvalErrorPrediction = 0.80781250 * 640; time = 0.0673s; samplesPerSecond = 9510.5
+MPI Rank 1: 05/03/2016 14:22:52:  Epoch[ 1 of 3]-Minibatch[  81-  90, 28.13%]: CrossEntropyWithSoftmax = 3.33829287 * 640; EvalErrorPrediction = 0.76875000 * 640; time = 0.0672s; samplesPerSecond = 9517.2
+MPI Rank 1: 05/03/2016 14:22:52:  Epoch[ 1 of 3]-Minibatch[  91- 100, 31.25%]: CrossEntropyWithSoftmax = 3.50167488 * 640; EvalErrorPrediction = 0.79843750 * 640; time = 0.0664s; samplesPerSecond = 9635.9
+MPI Rank 1: 05/03/2016 14:22:53:  Epoch[ 1 of 3]-Minibatch[ 101- 110, 34.38%]: CrossEntropyWithSoftmax = 3.22861769 * 640; EvalErrorPrediction = 0.80000000 * 640; time = 0.0674s; samplesPerSecond = 9501.3
+MPI Rank 1: 05/03/2016 14:22:53:  Epoch[ 1 of 3]-Minibatch[ 111- 120, 37.50%]: CrossEntropyWithSoftmax = 3.32617094 * 640; EvalErrorPrediction = 0.79062500 * 640; time = 0.0671s; samplesPerSecond = 9542.7
+MPI Rank 1: 05/03/2016 14:22:53:  Epoch[ 1 of 3]-Minibatch[ 121- 130, 40.63%]: CrossEntropyWithSoftmax = 3.16898034 * 640; EvalErrorPrediction = 0.77968750 * 640; time = 0.0667s; samplesPerSecond = 9594.6
+MPI Rank 1: 05/03/2016 14:22:53:  Epoch[ 1 of 3]-Minibatch[ 131- 140, 43.75%]: CrossEntropyWithSoftmax = 3.08892096 * 640; EvalErrorPrediction = 0.77656250 * 640; time = 0.0673s; samplesPerSecond = 9505.8
+MPI Rank 1: 05/03/2016 14:22:53:  Epoch[ 1 of 3]-Minibatch[ 141- 150, 46.88%]: CrossEntropyWithSoftmax = 3.06004823 * 640; EvalErrorPrediction = 0.72968750 * 640; time = 0.0666s; samplesPerSecond = 9605.3
+MPI Rank 1: 05/03/2016 14:22:53:  Epoch[ 1 of 3]-Minibatch[ 151- 160, 50.00%]: CrossEntropyWithSoftmax = 2.91128317 * 640; EvalErrorPrediction = 0.69531250 * 640; time = 0.0669s; samplesPerSecond = 9560.4
+MPI Rank 1: 05/03/2016 14:22:53:  Epoch[ 1 of 3]-Minibatch[ 161- 170, 53.13%]: CrossEntropyWithSoftmax = 2.90171900 * 640; EvalErrorPrediction = 0.72968750 * 640; time = 0.0668s; samplesPerSecond = 9576.7
+MPI Rank 1: 05/03/2016 14:22:53:  Epoch[ 1 of 3]-Minibatch[ 171- 180, 56.25%]: CrossEntropyWithSoftmax = 2.73262443 * 640; EvalErrorPrediction = 0.65312500 * 640; time = 0.0666s; samplesPerSecond = 9607.9
+MPI Rank 1: 05/03/2016 14:22:53:  Epoch[ 1 of 3]-Minibatch[ 181- 190, 59.38%]: CrossEntropyWithSoftmax = 2.66515411 * 640; EvalErrorPrediction = 0.68437500 * 640; time = 0.0683s; samplesPerSecond = 9376.5
+MPI Rank 1: 05/03/2016 14:22:53:  Epoch[ 1 of 3]-Minibatch[ 191- 200, 62.50%]: CrossEntropyWithSoftmax = 2.67382540 * 640; EvalErrorPrediction = 0.66406250 * 640; time = 0.0665s; samplesPerSecond = 9617.4
+MPI Rank 1: 05/03/2016 14:22:53:  Epoch[ 1 of 3]-Minibatch[ 201- 210, 65.63%]: CrossEntropyWithSoftmax = 2.52869777 * 640; EvalErrorPrediction = 0.63593750 * 640; time = 0.0681s; samplesPerSecond = 9393.9
+MPI Rank 1: 05/03/2016 14:22:53:  Epoch[ 1 of 3]-Minibatch[ 211- 220, 68.75%]: CrossEntropyWithSoftmax = 2.60032086 * 640; EvalErrorPrediction = 0.66718750 * 640; time = 0.0667s; samplesPerSecond = 9596.2
+MPI Rank 1: 05/03/2016 14:22:53:  Epoch[ 1 of 3]-Minibatch[ 221- 230, 71.88%]: CrossEntropyWithSoftmax = 2.51134184 * 640; EvalErrorPrediction = 0.64843750 * 640; time = 0.0685s; samplesPerSecond = 9347.0
+MPI Rank 1: 05/03/2016 14:22:53:  Epoch[ 1 of 3]-Minibatch[ 231- 240, 75.00%]: CrossEntropyWithSoftmax = 2.45362248 * 640; EvalErrorPrediction = 0.63750000 * 640; time = 0.0657s; samplesPerSecond = 9742.6
+MPI Rank 1: 05/03/2016 14:22:53:  Epoch[ 1 of 3]-Minibatch[ 241- 250, 78.13%]: CrossEntropyWithSoftmax = 2.41640727 * 640; EvalErrorPrediction = 0.61562500 * 640; time = 0.0670s; samplesPerSecond = 9555.4
+MPI Rank 1: 05/03/2016 14:22:54:  Epoch[ 1 of 3]-Minibatch[ 251- 260, 81.25%]: CrossEntropyWithSoftmax = 2.39745480 * 640; EvalErrorPrediction = 0.62812500 * 640; time = 0.0660s; samplesPerSecond = 9695.4
+MPI Rank 1: 05/03/2016 14:22:54:  Epoch[ 1 of 3]-Minibatch[ 261- 270, 84.38%]: CrossEntropyWithSoftmax = 2.16416048 * 640; EvalErrorPrediction = 0.56718750 * 640; time = 0.0667s; samplesPerSecond = 9591.9
+MPI Rank 1: 05/03/2016 14:22:54:  Epoch[ 1 of 3]-Minibatch[ 271- 280, 87.50%]: CrossEntropyWithSoftmax = 2.30346871 * 640; EvalErrorPrediction = 0.63593750 * 640; time = 0.0666s; samplesPerSecond = 9614.8
+MPI Rank 1: 05/03/2016 14:22:54:  Epoch[ 1 of 3]-Minibatch[ 281- 290, 90.63%]: CrossEntropyWithSoftmax = 2.24398830 * 640; EvalErrorPrediction = 0.60937500 * 640; time = 0.0678s; samplesPerSecond = 9438.7
+MPI Rank 1: 05/03/2016 14:22:54:  Epoch[ 1 of 3]-Minibatch[ 291- 300, 93.75%]: CrossEntropyWithSoftmax = 2.15322484 * 640; EvalErrorPrediction = 0.57968750 * 640; time = 0.0672s; samplesPerSecond = 9527.1
+MPI Rank 1: 05/03/2016 14:22:54:  Epoch[ 1 of 3]-Minibatch[ 301- 310, 96.88%]: CrossEntropyWithSoftmax = 2.21664633 * 640; EvalErrorPrediction = 0.59531250 * 640; time = 0.0661s; samplesPerSecond = 9679.7
+MPI Rank 1: 05/03/2016 14:22:54:  Epoch[ 1 of 3]-Minibatch[ 311- 320, 100.00%]: CrossEntropyWithSoftmax = 2.25246690 * 640; EvalErrorPrediction = 0.60156250 * 640; time = 0.0668s; samplesPerSecond = 9574.7
+MPI Rank 1: 05/03/2016 14:22:54: Finished Epoch[ 1 of 3]: [Training] CrossEntropyWithSoftmax = 3.00000344 * 20480; EvalErrorPrediction = 0.72836914 * 20480; totalSamplesSeen = 20480; learningRatePerSample = 0.015625; epochTime=2.19089s
+MPI Rank 1: 
+MPI Rank 1: 05/03/2016 14:22:54: Starting Epoch 2: learning rate per sample = 0.001953  effective momentum = 0.656119  momentum as time constant = 607.5 samples
 MPI Rank 1: minibatchiterator: epoch 1: frames [20480..40960] (first utterance at frame 20480), data subset 1 of 3, with 1 datapasses
 MPI Rank 1: 
-<<<<<<< HEAD
 MPI Rank 1: 05/03/2016 14:22:54: Starting minibatch loop, DataParallelSGD training (MyRank = 1, NumNodes = 3, NumGradientBits = 32), distributed reading is ENABLED.
-MPI Rank 1: 05/03/2016 14:22:54:  Epoch[ 2 of 3]-Minibatch[   1-  10, 12.50%]: CrossEntropyWithSoftmax = 2.08151949 * 2560; EvalClassificationError = 0.55859375 * 2560; time = 0.0930s; samplesPerSecond = 27529.0
-MPI Rank 1: 05/03/2016 14:22:54:  Epoch[ 2 of 3]-Minibatch[  11-  20, 25.00%]: CrossEntropyWithSoftmax = 1.98395686 * 2560; EvalClassificationError = 0.54257813 * 2560; time = 0.0751s; samplesPerSecond = 34085.2
-MPI Rank 1: 05/03/2016 14:22:54:  Epoch[ 2 of 3]-Minibatch[  21-  30, 37.50%]: CrossEntropyWithSoftmax = 1.98575480 * 2560; EvalClassificationError = 0.54492188 * 2560; time = 0.0733s; samplesPerSecond = 34944.5
-MPI Rank 1: 05/03/2016 14:22:54:  Epoch[ 2 of 3]-Minibatch[  31-  40, 50.00%]: CrossEntropyWithSoftmax = 1.90485033 * 2560; EvalClassificationError = 0.53164062 * 2560; time = 0.0744s; samplesPerSecond = 34407.2
-MPI Rank 1: 05/03/2016 14:22:54:  Epoch[ 2 of 3]-Minibatch[  41-  50, 62.50%]: CrossEntropyWithSoftmax = 1.88324139 * 2560; EvalClassificationError = 0.52539063 * 2560; time = 0.0725s; samplesPerSecond = 35313.8
-MPI Rank 1: 05/03/2016 14:22:55:  Epoch[ 2 of 3]-Minibatch[  51-  60, 75.00%]: CrossEntropyWithSoftmax = 1.89109324 * 2560; EvalClassificationError = 0.53359375 * 2560; time = 0.0756s; samplesPerSecond = 33853.5
-MPI Rank 1: 05/03/2016 14:22:55:  Epoch[ 2 of 3]-Minibatch[  61-  70, 87.50%]: CrossEntropyWithSoftmax = 1.89496253 * 2560; EvalClassificationError = 0.52890625 * 2560; time = 0.0733s; samplesPerSecond = 34916.9
-MPI Rank 1: 05/03/2016 14:22:55:  Epoch[ 2 of 3]-Minibatch[  71-  80, 100.00%]: CrossEntropyWithSoftmax = 1.85944298 * 2560; EvalClassificationError = 0.52265625 * 2560; time = 0.0727s; samplesPerSecond = 35208.8
-MPI Rank 1: 05/03/2016 14:22:55: Finished Epoch[ 2 of 3]: [Training] CrossEntropyWithSoftmax = 1.93560270 * 20480; EvalClassificationError = 0.53603516 * 20480; totalSamplesSeen = 40960; learningRatePerSample = 0.001953125; epochTime=0.619777s
-=======
-MPI Rank 1: 08/16/2016 03:03:19: Starting minibatch loop, DataParallelSGD training (MyRank = 1, NumNodes = 3, NumGradientBits = 32), distributed reading is ENABLED.
-MPI Rank 1: 08/16/2016 03:03:20:  Epoch[ 2 of 3]-Minibatch[   1-  10, 12.50%]: CrossEntropyWithSoftmax = 2.08889863 * 2560; EvalErrorPrediction = 0.56367188 * 2560; time = 0.1047s; samplesPerSecond = 24439.6
-MPI Rank 1: 08/16/2016 03:03:20:  Epoch[ 2 of 3]-Minibatch[  11-  20, 25.00%]: CrossEntropyWithSoftmax = 2.00776218 * 2560; EvalErrorPrediction = 0.54218750 * 2560; time = 0.0858s; samplesPerSecond = 29832.0
-MPI Rank 1: 08/16/2016 03:03:20:  Epoch[ 2 of 3]-Minibatch[  21-  30, 37.50%]: CrossEntropyWithSoftmax = 1.99260186 * 2560; EvalErrorPrediction = 0.54257813 * 2560; time = 0.0767s; samplesPerSecond = 33361.1
-MPI Rank 1: 08/16/2016 03:03:20:  Epoch[ 2 of 3]-Minibatch[  31-  40, 50.00%]: CrossEntropyWithSoftmax = 1.98459919 * 2560; EvalErrorPrediction = 0.54648438 * 2560; time = 0.0775s; samplesPerSecond = 33029.7
-MPI Rank 1: 08/16/2016 03:03:20:  Epoch[ 2 of 3]-Minibatch[  41-  50, 62.50%]: CrossEntropyWithSoftmax = 1.97206446 * 2560; EvalErrorPrediction = 0.53984375 * 2560; time = 0.0766s; samplesPerSecond = 33400.3
-MPI Rank 1: 08/16/2016 03:03:20:  Epoch[ 2 of 3]-Minibatch[  51-  60, 75.00%]: CrossEntropyWithSoftmax = 1.91865543 * 2560; EvalErrorPrediction = 0.52109375 * 2560; time = 0.0804s; samplesPerSecond = 31829.3
-MPI Rank 1: 08/16/2016 03:03:20:  Epoch[ 2 of 3]-Minibatch[  61-  70, 87.50%]: CrossEntropyWithSoftmax = 1.91066650 * 2560; EvalErrorPrediction = 0.52148438 * 2560; time = 0.0779s; samplesPerSecond = 32851.7
-MPI Rank 1: 08/16/2016 03:03:20:  Epoch[ 2 of 3]-Minibatch[  71-  80, 100.00%]: CrossEntropyWithSoftmax = 1.89501438 * 2560; EvalErrorPrediction = 0.51992187 * 2560; time = 0.0796s; samplesPerSecond = 32153.9
-MPI Rank 1: 08/16/2016 03:03:20: Finished Epoch[ 2 of 3]: [Training] CrossEntropyWithSoftmax = 1.97128283 * 20480; EvalErrorPrediction = 0.53715820 * 20480; totalSamplesSeen = 40960; learningRatePerSample = 0.001953125; epochTime=0.671177s
->>>>>>> 8493f118
-MPI Rank 1: 
-MPI Rank 1: 08/16/2016 03:03:20: Starting Epoch 3: learning rate per sample = 0.000098  effective momentum = 0.656119  momentum as time constant = 2429.9 samples
+MPI Rank 1: 05/03/2016 14:22:54:  Epoch[ 2 of 3]-Minibatch[   1-  10, 12.50%]: CrossEntropyWithSoftmax = 2.08151949 * 2560; EvalErrorPrediction = 0.55859375 * 2560; time = 0.0930s; samplesPerSecond = 27529.0
+MPI Rank 1: 05/03/2016 14:22:54:  Epoch[ 2 of 3]-Minibatch[  11-  20, 25.00%]: CrossEntropyWithSoftmax = 1.98395686 * 2560; EvalErrorPrediction = 0.54257813 * 2560; time = 0.0751s; samplesPerSecond = 34085.2
+MPI Rank 1: 05/03/2016 14:22:54:  Epoch[ 2 of 3]-Minibatch[  21-  30, 37.50%]: CrossEntropyWithSoftmax = 1.98575480 * 2560; EvalErrorPrediction = 0.54492188 * 2560; time = 0.0733s; samplesPerSecond = 34944.5
+MPI Rank 1: 05/03/2016 14:22:54:  Epoch[ 2 of 3]-Minibatch[  31-  40, 50.00%]: CrossEntropyWithSoftmax = 1.90485033 * 2560; EvalErrorPrediction = 0.53164062 * 2560; time = 0.0744s; samplesPerSecond = 34407.2
+MPI Rank 1: 05/03/2016 14:22:54:  Epoch[ 2 of 3]-Minibatch[  41-  50, 62.50%]: CrossEntropyWithSoftmax = 1.88324139 * 2560; EvalErrorPrediction = 0.52539063 * 2560; time = 0.0725s; samplesPerSecond = 35313.8
+MPI Rank 1: 05/03/2016 14:22:55:  Epoch[ 2 of 3]-Minibatch[  51-  60, 75.00%]: CrossEntropyWithSoftmax = 1.89109324 * 2560; EvalErrorPrediction = 0.53359375 * 2560; time = 0.0756s; samplesPerSecond = 33853.5
+MPI Rank 1: 05/03/2016 14:22:55:  Epoch[ 2 of 3]-Minibatch[  61-  70, 87.50%]: CrossEntropyWithSoftmax = 1.89496253 * 2560; EvalErrorPrediction = 0.52890625 * 2560; time = 0.0733s; samplesPerSecond = 34916.9
+MPI Rank 1: 05/03/2016 14:22:55:  Epoch[ 2 of 3]-Minibatch[  71-  80, 100.00%]: CrossEntropyWithSoftmax = 1.85944298 * 2560; EvalErrorPrediction = 0.52265625 * 2560; time = 0.0727s; samplesPerSecond = 35208.8
+MPI Rank 1: 05/03/2016 14:22:55: Finished Epoch[ 2 of 3]: [Training] CrossEntropyWithSoftmax = 1.93560270 * 20480; EvalErrorPrediction = 0.53603516 * 20480; totalSamplesSeen = 40960; learningRatePerSample = 0.001953125; epochTime=0.619777s
+MPI Rank 1: 
+MPI Rank 1: 05/03/2016 14:22:55: Starting Epoch 3: learning rate per sample = 0.000098  effective momentum = 0.656119  momentum as time constant = 2429.9 samples
 MPI Rank 1: minibatchiterator: epoch 2: frames [40960..61440] (first utterance at frame 40960), data subset 1 of 3, with 1 datapasses
 MPI Rank 1: 
-<<<<<<< HEAD
 MPI Rank 1: 05/03/2016 14:22:55: Starting minibatch loop, DataParallelSGD training (MyRank = 1, NumNodes = 3, NumGradientBits = 32), distributed reading is ENABLED.
-MPI Rank 1: 05/03/2016 14:22:55:  Epoch[ 3 of 3]-Minibatch[   1-  10, 50.00%]: CrossEntropyWithSoftmax = 1.86752854 * 10240; EvalClassificationError = 0.52177734 * 10240; time = 0.1334s; samplesPerSecond = 76763.9
-MPI Rank 1: 05/03/2016 14:22:55:  Epoch[ 3 of 3]-Minibatch[  11-  20, 100.00%]: CrossEntropyWithSoftmax = 1.87358833 * 10240; EvalClassificationError = 0.51542969 * 10240; time = 0.1069s; samplesPerSecond = 95831.7
-MPI Rank 1: 05/03/2016 14:22:55: Finished Epoch[ 3 of 3]: [Training] CrossEntropyWithSoftmax = 1.87055844 * 20480; EvalClassificationError = 0.51860352 * 20480; totalSamplesSeen = 61440; learningRatePerSample = 9.7656251e-005; epochTime=0.248606s
+MPI Rank 1: 05/03/2016 14:22:55:  Epoch[ 3 of 3]-Minibatch[   1-  10, 50.00%]: CrossEntropyWithSoftmax = 1.86752854 * 10240; EvalErrorPrediction = 0.52177734 * 10240; time = 0.1334s; samplesPerSecond = 76763.9
+MPI Rank 1: 05/03/2016 14:22:55:  Epoch[ 3 of 3]-Minibatch[  11-  20, 100.00%]: CrossEntropyWithSoftmax = 1.87358833 * 10240; EvalErrorPrediction = 0.51542969 * 10240; time = 0.1069s; samplesPerSecond = 95831.7
+MPI Rank 1: 05/03/2016 14:22:55: Finished Epoch[ 3 of 3]: [Training] CrossEntropyWithSoftmax = 1.87055844 * 20480; EvalErrorPrediction = 0.51860352 * 20480; totalSamplesSeen = 61440; learningRatePerSample = 9.7656251e-005; epochTime=0.248606s
 MPI Rank 1: 05/03/2016 14:22:55: CNTKCommandTrainEnd: speechTrain
-=======
-MPI Rank 1: 08/16/2016 03:03:20: Starting minibatch loop, DataParallelSGD training (MyRank = 1, NumNodes = 3, NumGradientBits = 32), distributed reading is ENABLED.
-MPI Rank 1: 08/16/2016 03:03:20:  Epoch[ 3 of 3]-Minibatch[   1-  10, 50.00%]: CrossEntropyWithSoftmax = 1.89820595 * 10240; EvalErrorPrediction = 0.52470703 * 10240; time = 0.1520s; samplesPerSecond = 67362.2
-MPI Rank 1: 08/16/2016 03:03:20:  Epoch[ 3 of 3]-Minibatch[  11-  20, 100.00%]: CrossEntropyWithSoftmax = 1.91958075 * 10240; EvalErrorPrediction = 0.53974609 * 10240; time = 0.1252s; samplesPerSecond = 81779.3
-MPI Rank 1: 08/16/2016 03:03:20: Finished Epoch[ 3 of 3]: [Training] CrossEntropyWithSoftmax = 1.90889335 * 20480; EvalErrorPrediction = 0.53222656 * 20480; totalSamplesSeen = 61440; learningRatePerSample = 9.7656251e-005; epochTime=0.287153s
-MPI Rank 1: 08/16/2016 03:03:21: CNTKCommandTrainEnd: speechTrain
->>>>>>> 8493f118
-MPI Rank 1: 
-MPI Rank 1: 08/16/2016 03:03:21: Action "train" complete.
-MPI Rank 1: 
-MPI Rank 1: 08/16/2016 03:03:21: __COMPLETED__
-MPI Rank 1: ~MPIWrapper
-MPI Rank 2: 08/16/2016 03:03:10: Redirecting stderr to file C:\Users\svcphil\AppData\Local\Temp\cntk-test-20160816030048.672180\Speech\DNN_ParallelNoQuantization@release_gpu/stderr_speechTrain.logrank2
-MPI Rank 2: 08/16/2016 03:03:10: -------------------------------------------------------------------
-MPI Rank 2: 08/16/2016 03:03:10: Build info: 
-MPI Rank 2: 
-MPI Rank 2: 08/16/2016 03:03:10: 		Built time: Aug 16 2016 02:54:53
-MPI Rank 2: 08/16/2016 03:03:10: 		Last modified date: Fri Aug 12 05:31:21 2016
-MPI Rank 2: 08/16/2016 03:03:10: 		Build type: Release
-MPI Rank 2: 08/16/2016 03:03:10: 		Build target: GPU
-MPI Rank 2: 08/16/2016 03:03:10: 		With 1bit-SGD: no
-MPI Rank 2: 08/16/2016 03:03:10: 		Math lib: mkl
-MPI Rank 2: 08/16/2016 03:03:10: 		CUDA_PATH: C:\Program Files\NVIDIA GPU Computing Toolkit\CUDA\v7.5
-MPI Rank 2: 08/16/2016 03:03:10: 		CUB_PATH: c:\src\cub-1.4.1
-MPI Rank 2: 08/16/2016 03:03:10: 		CUDNN_PATH: c:\NVIDIA\cudnn-4.0\cuda
-MPI Rank 2: 08/16/2016 03:03:10: 		Build Branch: HEAD
-MPI Rank 2: 08/16/2016 03:03:10: 		Build SHA1: 026b1e772b963461e189f8f00aa7ed6951298f84
-MPI Rank 2: 08/16/2016 03:03:10: 		Built by svcphil on Philly-Pool3
-MPI Rank 2: 08/16/2016 03:03:10: 		Build Path: c:\Jenkins\workspace\CNTK-Build-Windows\Source\CNTK\
-MPI Rank 2: 08/16/2016 03:03:10: -------------------------------------------------------------------
-MPI Rank 2: 08/16/2016 03:03:13: -------------------------------------------------------------------
-MPI Rank 2: 08/16/2016 03:03:13: GPU info:
-MPI Rank 2: 
-MPI Rank 2: 08/16/2016 03:03:13: 		Device[0]: cores = 2880; computeCapability = 3.5; type = "GeForce GTX 780 Ti"; memory = 3072 MB
-MPI Rank 2: 08/16/2016 03:03:13: 		Device[1]: cores = 2880; computeCapability = 3.5; type = "GeForce GTX 780 Ti"; memory = 3072 MB
-MPI Rank 2: 08/16/2016 03:03:13: 		Device[2]: cores = 2880; computeCapability = 3.5; type = "GeForce GTX 780 Ti"; memory = 3072 MB
-MPI Rank 2: 08/16/2016 03:03:13: 		Device[3]: cores = 2880; computeCapability = 3.5; type = "GeForce GTX 780 Ti"; memory = 3072 MB
-MPI Rank 2: 08/16/2016 03:03:13: -------------------------------------------------------------------
-MPI Rank 2: 
-MPI Rank 2: 08/16/2016 03:03:13: Running on DPHAIM-22 at 2016/08/16 03:03:13
-MPI Rank 2: 08/16/2016 03:03:13: Command line: 
-MPI Rank 2: C:\jenkins\workspace\CNTK-Test-Windows-W2\x64\release\cntk.exe  configFile=C:\jenkins\workspace\CNTK-Test-Windows-W2\Tests\EndToEndTests\Speech\DNN/cntk.cntk  currentDirectory=C:\jenkins\workspace\CNTK-Test-Windows-W2\Tests\EndToEndTests\Speech\Data  RunDir=C:\Users\svcphil\AppData\Local\Temp\cntk-test-20160816030048.672180\Speech\DNN_ParallelNoQuantization@release_gpu  DataDir=C:\jenkins\workspace\CNTK-Test-Windows-W2\Tests\EndToEndTests\Speech\Data  ConfigDir=C:\jenkins\workspace\CNTK-Test-Windows-W2\Tests\EndToEndTests\Speech\DNN  OutputDir=C:\Users\svcphil\AppData\Local\Temp\cntk-test-20160816030048.672180\Speech\DNN_ParallelNoQuantization@release_gpu  DeviceId=0  timestamping=true  numCPUThreads=8  stderr=C:\Users\svcphil\AppData\Local\Temp\cntk-test-20160816030048.672180\Speech\DNN_ParallelNoQuantization@release_gpu/stderr
-MPI Rank 2: 
-MPI Rank 2: 
-MPI Rank 2: 
-MPI Rank 2: 08/16/2016 03:03:13: >>>>>>>>>>>>>>>>>>>> RAW CONFIG (VARIABLES NOT RESOLVED) >>>>>>>>>>>>>>>>>>>>
-MPI Rank 2: 08/16/2016 03:03:13: precision = "float"
+MPI Rank 1: 
+MPI Rank 1: 05/03/2016 14:22:55: Action "train" complete.
+MPI Rank 1: 
+MPI Rank 1: 05/03/2016 14:22:55: __COMPLETED__
+MPI Rank 2: 05/03/2016 14:22:48: Redirecting stderr to file C:\Users\svcphil\AppData\Local\Temp\cntk-test-20160503141958.750677\Speech\DNN_ParallelNoQuantization@release_gpu/stderr_speechTrain.logrank2
+MPI Rank 2: 05/03/2016 14:22:48: -------------------------------------------------------------------
+MPI Rank 2: 05/03/2016 14:22:48: Build info: 
+MPI Rank 2: 
+MPI Rank 2: 05/03/2016 14:22:48: 		Built time: May  3 2016 13:23:06
+MPI Rank 2: 05/03/2016 14:22:48: 		Last modified date: Mon Apr 18 00:00:12 2016
+MPI Rank 2: 05/03/2016 14:22:48: 		Build type: Release
+MPI Rank 2: 05/03/2016 14:22:48: 		Build target: GPU
+MPI Rank 2: 05/03/2016 14:22:48: 		With 1bit-SGD: no
+MPI Rank 2: 05/03/2016 14:22:48: 		CUDA_PATH: C:\Program Files\NVIDIA GPU Computing Toolkit\CUDA\v7.5
+MPI Rank 2: 05/03/2016 14:22:48: 		CUB_PATH: C:\src\cub-1.4.1
+MPI Rank 2: 05/03/2016 14:22:48: 		CUDNN_PATH: c:\NVIDIA\cudnn-4.0\cuda
+MPI Rank 2: 05/03/2016 14:22:48: 		Build Branch: HEAD
+MPI Rank 2: 05/03/2016 14:22:48: 		Build SHA1: af96f7cce6c3c78a4f1e9315e061291c79360e12
+MPI Rank 2: 05/03/2016 14:22:48: 		Built by svcphil on LIANA-09-w
+MPI Rank 2: 05/03/2016 14:22:48: 		Build Path: c:\jenkins\workspace\CNTK-Build-Windows\Source\CNTK\
+MPI Rank 2: 05/03/2016 14:22:48: -------------------------------------------------------------------
+MPI Rank 2: 
+MPI Rank 2: 05/03/2016 14:22:48: Running on DPHAIM-25 at 2016/05/03 14:22:48
+MPI Rank 2: 05/03/2016 14:22:48: Command line: 
+MPI Rank 2: C:\jenkins\workspace\CNTK-Test-Windows-W2\x64\release\cntk.exe  configFile=C:\jenkins\workspace\CNTK-Test-Windows-W2\Tests\EndToEndTests\Speech\DNN/cntk.cntk  currentDirectory=C:\jenkins\workspace\CNTK-Test-Windows-W2\Tests\EndToEndTests\Speech\Data  RunDir=C:\Users\svcphil\AppData\Local\Temp\cntk-test-20160503141958.750677\Speech\DNN_ParallelNoQuantization@release_gpu  DataDir=C:\jenkins\workspace\CNTK-Test-Windows-W2\Tests\EndToEndTests\Speech\Data  ConfigDir=C:\jenkins\workspace\CNTK-Test-Windows-W2\Tests\EndToEndTests\Speech\DNN  OutputDir=C:\Users\svcphil\AppData\Local\Temp\cntk-test-20160503141958.750677\Speech\DNN_ParallelNoQuantization@release_gpu  DeviceId=0  timestamping=true  numCPUThreads=8  stderr=C:\Users\svcphil\AppData\Local\Temp\cntk-test-20160503141958.750677\Speech\DNN_ParallelNoQuantization@release_gpu/stderr
+MPI Rank 2: 
+MPI Rank 2: 
+MPI Rank 2: 
+MPI Rank 2: 05/03/2016 14:22:48: >>>>>>>>>>>>>>>>>>>> RAW CONFIG (VARIABLES NOT RESOLVED) >>>>>>>>>>>>>>>>>>>>
+MPI Rank 2: 05/03/2016 14:22:48: precision = "float"
 MPI Rank 2: command = speechTrain
 MPI Rank 2: deviceId = $DeviceId$
 MPI Rank 2: parallelTrain = true
@@ -1419,7 +1163,7 @@
 MPI Rank 2:     SimpleNetworkBuilder = [
 MPI Rank 2:         layerSizes = 363:512:512:132
 MPI Rank 2:         trainingCriterion = "CrossEntropyWithSoftmax"
-MPI Rank 2:         evalCriterion = "ClassificationError"
+MPI Rank 2:         evalCriterion = "ErrorPrediction"
 MPI Rank 2:         layerTypes = "Sigmoid"
 MPI Rank 2:         initValueScale = 1.0
 MPI Rank 2:         applyMeanVarNorm = true
@@ -1445,7 +1189,7 @@
 MPI Rank 2:              then CrossEntropyWithSoftmax(labels, outZ, tag='criterion')
 MPI Rank 2:              else Fail('unknown trainingCriterion ' + trainingCriterion)
 MPI Rank 2:         Err = if evalCriterion == 'Err' then
-MPI Rank 2:               ClassificationError(labels, outZ, tag='evaluation')
+MPI Rank 2:               ErrorPrediction(labels, outZ, tag='evaluation')
 MPI Rank 2:               else Fail('unknown evalCriterion ' + evalCriterion)
 MPI Rank 2:         logPrior = LogPrior(labels)
 MPI Rank 2:         // TODO: how to add a tag to an infix operation?
@@ -1483,7 +1227,6 @@
 MPI Rank 2:         miniBatchMode = "partial"
 MPI Rank 2:         randomize = "auto"
 MPI Rank 2:         verbosity = 0
-MPI Rank 2:         useMersenneTwisterRand=true
 MPI Rank 2:         features = [
 MPI Rank 2:             dim = 363
 MPI Rank 2:             type = "real"
@@ -1498,31 +1241,31 @@
 MPI Rank 2:     ]
 MPI Rank 2: ]
 MPI Rank 2: currentDirectory=C:\jenkins\workspace\CNTK-Test-Windows-W2\Tests\EndToEndTests\Speech\Data
-MPI Rank 2: RunDir=C:\Users\svcphil\AppData\Local\Temp\cntk-test-20160816030048.672180\Speech\DNN_ParallelNoQuantization@release_gpu
+MPI Rank 2: RunDir=C:\Users\svcphil\AppData\Local\Temp\cntk-test-20160503141958.750677\Speech\DNN_ParallelNoQuantization@release_gpu
 MPI Rank 2: DataDir=C:\jenkins\workspace\CNTK-Test-Windows-W2\Tests\EndToEndTests\Speech\Data
 MPI Rank 2: ConfigDir=C:\jenkins\workspace\CNTK-Test-Windows-W2\Tests\EndToEndTests\Speech\DNN
-MPI Rank 2: OutputDir=C:\Users\svcphil\AppData\Local\Temp\cntk-test-20160816030048.672180\Speech\DNN_ParallelNoQuantization@release_gpu
+MPI Rank 2: OutputDir=C:\Users\svcphil\AppData\Local\Temp\cntk-test-20160503141958.750677\Speech\DNN_ParallelNoQuantization@release_gpu
 MPI Rank 2: DeviceId=0
 MPI Rank 2: timestamping=true
 MPI Rank 2: numCPUThreads=8
-MPI Rank 2: stderr=C:\Users\svcphil\AppData\Local\Temp\cntk-test-20160816030048.672180\Speech\DNN_ParallelNoQuantization@release_gpu/stderr
-MPI Rank 2: 
-MPI Rank 2: 08/16/2016 03:03:13: <<<<<<<<<<<<<<<<<<<< RAW CONFIG (VARIABLES NOT RESOLVED)  <<<<<<<<<<<<<<<<<<<<
-MPI Rank 2: 
-MPI Rank 2: 08/16/2016 03:03:13: >>>>>>>>>>>>>>>>>>>> RAW CONFIG WITH ALL VARIABLES RESOLVED >>>>>>>>>>>>>>>>>>>>
-MPI Rank 2: 08/16/2016 03:03:13: precision = "float"
+MPI Rank 2: stderr=C:\Users\svcphil\AppData\Local\Temp\cntk-test-20160503141958.750677\Speech\DNN_ParallelNoQuantization@release_gpu/stderr
+MPI Rank 2: 
+MPI Rank 2: 05/03/2016 14:22:48: <<<<<<<<<<<<<<<<<<<< RAW CONFIG (VARIABLES NOT RESOLVED)  <<<<<<<<<<<<<<<<<<<<
+MPI Rank 2: 
+MPI Rank 2: 05/03/2016 14:22:48: >>>>>>>>>>>>>>>>>>>> RAW CONFIG WITH ALL VARIABLES RESOLVED >>>>>>>>>>>>>>>>>>>>
+MPI Rank 2: 05/03/2016 14:22:48: precision = "float"
 MPI Rank 2: command = speechTrain
 MPI Rank 2: deviceId = 0
 MPI Rank 2: parallelTrain = true
 MPI Rank 2: speechTrain = [
 MPI Rank 2:     action = "train"
-MPI Rank 2:     modelPath = "C:\Users\svcphil\AppData\Local\Temp\cntk-test-20160816030048.672180\Speech\DNN_ParallelNoQuantization@release_gpu/models/cntkSpeech.dnn"
+MPI Rank 2:     modelPath = "C:\Users\svcphil\AppData\Local\Temp\cntk-test-20160503141958.750677\Speech\DNN_ParallelNoQuantization@release_gpu/models/cntkSpeech.dnn"
 MPI Rank 2:     deviceId = 0
 MPI Rank 2:     traceLevel = 1
 MPI Rank 2:     SimpleNetworkBuilder = [
 MPI Rank 2:         layerSizes = 363:512:512:132
 MPI Rank 2:         trainingCriterion = "CrossEntropyWithSoftmax"
-MPI Rank 2:         evalCriterion = "ClassificationError"
+MPI Rank 2:         evalCriterion = "ErrorPrediction"
 MPI Rank 2:         layerTypes = "Sigmoid"
 MPI Rank 2:         initValueScale = 1.0
 MPI Rank 2:         applyMeanVarNorm = true
@@ -1548,7 +1291,7 @@
 MPI Rank 2:              then CrossEntropyWithSoftmax(labels, outZ, tag='criterion')
 MPI Rank 2:              else Fail('unknown trainingCriterion ' + trainingCriterion)
 MPI Rank 2:         Err = if evalCriterion == 'Err' then
-MPI Rank 2:               ClassificationError(labels, outZ, tag='evaluation')
+MPI Rank 2:               ErrorPrediction(labels, outZ, tag='evaluation')
 MPI Rank 2:               else Fail('unknown evalCriterion ' + evalCriterion)
 MPI Rank 2:         logPrior = LogPrior(labels)
 MPI Rank 2:         // TODO: how to add a tag to an infix operation?
@@ -1586,7 +1329,6 @@
 MPI Rank 2:         miniBatchMode = "partial"
 MPI Rank 2:         randomize = "auto"
 MPI Rank 2:         verbosity = 0
-MPI Rank 2:         useMersenneTwisterRand=true
 MPI Rank 2:         features = [
 MPI Rank 2:             dim = 363
 MPI Rank 2:             type = "real"
@@ -1601,37 +1343,37 @@
 MPI Rank 2:     ]
 MPI Rank 2: ]
 MPI Rank 2: currentDirectory=C:\jenkins\workspace\CNTK-Test-Windows-W2\Tests\EndToEndTests\Speech\Data
-MPI Rank 2: RunDir=C:\Users\svcphil\AppData\Local\Temp\cntk-test-20160816030048.672180\Speech\DNN_ParallelNoQuantization@release_gpu
+MPI Rank 2: RunDir=C:\Users\svcphil\AppData\Local\Temp\cntk-test-20160503141958.750677\Speech\DNN_ParallelNoQuantization@release_gpu
 MPI Rank 2: DataDir=C:\jenkins\workspace\CNTK-Test-Windows-W2\Tests\EndToEndTests\Speech\Data
 MPI Rank 2: ConfigDir=C:\jenkins\workspace\CNTK-Test-Windows-W2\Tests\EndToEndTests\Speech\DNN
-MPI Rank 2: OutputDir=C:\Users\svcphil\AppData\Local\Temp\cntk-test-20160816030048.672180\Speech\DNN_ParallelNoQuantization@release_gpu
+MPI Rank 2: OutputDir=C:\Users\svcphil\AppData\Local\Temp\cntk-test-20160503141958.750677\Speech\DNN_ParallelNoQuantization@release_gpu
 MPI Rank 2: DeviceId=0
 MPI Rank 2: timestamping=true
 MPI Rank 2: numCPUThreads=8
-MPI Rank 2: stderr=C:\Users\svcphil\AppData\Local\Temp\cntk-test-20160816030048.672180\Speech\DNN_ParallelNoQuantization@release_gpu/stderr
-MPI Rank 2: 
-MPI Rank 2: 08/16/2016 03:03:13: <<<<<<<<<<<<<<<<<<<< RAW CONFIG WITH ALL VARIABLES RESOLVED <<<<<<<<<<<<<<<<<<<<
-MPI Rank 2: 
-MPI Rank 2: 08/16/2016 03:03:13: >>>>>>>>>>>>>>>>>>>> PROCESSED CONFIG WITH ALL VARIABLES RESOLVED >>>>>>>>>>>>>>>>>>>>
+MPI Rank 2: stderr=C:\Users\svcphil\AppData\Local\Temp\cntk-test-20160503141958.750677\Speech\DNN_ParallelNoQuantization@release_gpu/stderr
+MPI Rank 2: 
+MPI Rank 2: 05/03/2016 14:22:48: <<<<<<<<<<<<<<<<<<<< RAW CONFIG WITH ALL VARIABLES RESOLVED <<<<<<<<<<<<<<<<<<<<
+MPI Rank 2: 
+MPI Rank 2: 05/03/2016 14:22:48: >>>>>>>>>>>>>>>>>>>> PROCESSED CONFIG WITH ALL VARIABLES RESOLVED >>>>>>>>>>>>>>>>>>>>
 MPI Rank 2: configparameters: cntk.cntk:command=speechTrain
 MPI Rank 2: configparameters: cntk.cntk:ConfigDir=C:\jenkins\workspace\CNTK-Test-Windows-W2\Tests\EndToEndTests\Speech\DNN
 MPI Rank 2: configparameters: cntk.cntk:currentDirectory=C:\jenkins\workspace\CNTK-Test-Windows-W2\Tests\EndToEndTests\Speech\Data
 MPI Rank 2: configparameters: cntk.cntk:DataDir=C:\jenkins\workspace\CNTK-Test-Windows-W2\Tests\EndToEndTests\Speech\Data
 MPI Rank 2: configparameters: cntk.cntk:deviceId=0
 MPI Rank 2: configparameters: cntk.cntk:numCPUThreads=8
-MPI Rank 2: configparameters: cntk.cntk:OutputDir=C:\Users\svcphil\AppData\Local\Temp\cntk-test-20160816030048.672180\Speech\DNN_ParallelNoQuantization@release_gpu
+MPI Rank 2: configparameters: cntk.cntk:OutputDir=C:\Users\svcphil\AppData\Local\Temp\cntk-test-20160503141958.750677\Speech\DNN_ParallelNoQuantization@release_gpu
 MPI Rank 2: configparameters: cntk.cntk:parallelTrain=true
 MPI Rank 2: configparameters: cntk.cntk:precision=float
-MPI Rank 2: configparameters: cntk.cntk:RunDir=C:\Users\svcphil\AppData\Local\Temp\cntk-test-20160816030048.672180\Speech\DNN_ParallelNoQuantization@release_gpu
+MPI Rank 2: configparameters: cntk.cntk:RunDir=C:\Users\svcphil\AppData\Local\Temp\cntk-test-20160503141958.750677\Speech\DNN_ParallelNoQuantization@release_gpu
 MPI Rank 2: configparameters: cntk.cntk:speechTrain=[
 MPI Rank 2:     action = "train"
-MPI Rank 2:     modelPath = "C:\Users\svcphil\AppData\Local\Temp\cntk-test-20160816030048.672180\Speech\DNN_ParallelNoQuantization@release_gpu/models/cntkSpeech.dnn"
+MPI Rank 2:     modelPath = "C:\Users\svcphil\AppData\Local\Temp\cntk-test-20160503141958.750677\Speech\DNN_ParallelNoQuantization@release_gpu/models/cntkSpeech.dnn"
 MPI Rank 2:     deviceId = 0
 MPI Rank 2:     traceLevel = 1
 MPI Rank 2:     SimpleNetworkBuilder = [
 MPI Rank 2:         layerSizes = 363:512:512:132
 MPI Rank 2:         trainingCriterion = "CrossEntropyWithSoftmax"
-MPI Rank 2:         evalCriterion = "ClassificationError"
+MPI Rank 2:         evalCriterion = "ErrorPrediction"
 MPI Rank 2:         layerTypes = "Sigmoid"
 MPI Rank 2:         initValueScale = 1.0
 MPI Rank 2:         applyMeanVarNorm = true
@@ -1657,7 +1399,7 @@
 MPI Rank 2:              then CrossEntropyWithSoftmax(labels, outZ, tag='criterion')
 MPI Rank 2:              else Fail('unknown trainingCriterion ' + trainingCriterion)
 MPI Rank 2:         Err = if evalCriterion == 'Err' then
-MPI Rank 2:               ClassificationError(labels, outZ, tag='evaluation')
+MPI Rank 2:               ErrorPrediction(labels, outZ, tag='evaluation')
 MPI Rank 2:               else Fail('unknown evalCriterion ' + evalCriterion)
 MPI Rank 2:         logPrior = LogPrior(labels)
 MPI Rank 2:         // TODO: how to add a tag to an infix operation?
@@ -1695,7 +1437,6 @@
 MPI Rank 2:         miniBatchMode = "partial"
 MPI Rank 2:         randomize = "auto"
 MPI Rank 2:         verbosity = 0
-MPI Rank 2:         useMersenneTwisterRand=true
 MPI Rank 2:         features = [
 MPI Rank 2:             dim = 363
 MPI Rank 2:             type = "real"
@@ -1710,23 +1451,23 @@
 MPI Rank 2:     ]
 MPI Rank 2: ]
 MPI Rank 2: 
-MPI Rank 2: configparameters: cntk.cntk:stderr=C:\Users\svcphil\AppData\Local\Temp\cntk-test-20160816030048.672180\Speech\DNN_ParallelNoQuantization@release_gpu/stderr
+MPI Rank 2: configparameters: cntk.cntk:stderr=C:\Users\svcphil\AppData\Local\Temp\cntk-test-20160503141958.750677\Speech\DNN_ParallelNoQuantization@release_gpu/stderr
 MPI Rank 2: configparameters: cntk.cntk:timestamping=true
-MPI Rank 2: 08/16/2016 03:03:13: <<<<<<<<<<<<<<<<<<<< PROCESSED CONFIG WITH ALL VARIABLES RESOLVED <<<<<<<<<<<<<<<<<<<<
-MPI Rank 2: 08/16/2016 03:03:13: Commands: speechTrain
-MPI Rank 2: 08/16/2016 03:03:13: Precision = "float"
-MPI Rank 2: 08/16/2016 03:03:13: Using 8 CPU threads.
-MPI Rank 2: 08/16/2016 03:03:13: CNTKModelPath: C:\Users\svcphil\AppData\Local\Temp\cntk-test-20160816030048.672180\Speech\DNN_ParallelNoQuantization@release_gpu/models/cntkSpeech.dnn
-MPI Rank 2: 08/16/2016 03:03:13: CNTKCommandTrainInfo: speechTrain : 3
-MPI Rank 2: 08/16/2016 03:03:13: CNTKCommandTrainInfo: CNTKNoMoreCommands_Total : 3
-MPI Rank 2: 
-MPI Rank 2: 08/16/2016 03:03:13: ##############################################################################
-MPI Rank 2: 08/16/2016 03:03:13: #                                                                            #
-MPI Rank 2: 08/16/2016 03:03:13: # Action "train"                                                             #
-MPI Rank 2: 08/16/2016 03:03:13: #                                                                            #
-MPI Rank 2: 08/16/2016 03:03:13: ##############################################################################
-MPI Rank 2: 
-MPI Rank 2: 08/16/2016 03:03:13: CNTKCommandTrainBegin: speechTrain
+MPI Rank 2: 05/03/2016 14:22:48: <<<<<<<<<<<<<<<<<<<< PROCESSED CONFIG WITH ALL VARIABLES RESOLVED <<<<<<<<<<<<<<<<<<<<
+MPI Rank 2: 05/03/2016 14:22:48: Commands: speechTrain
+MPI Rank 2: 05/03/2016 14:22:48: Precision = "float"
+MPI Rank 2: 05/03/2016 14:22:48: Using 8 CPU threads.
+MPI Rank 2: 05/03/2016 14:22:48: CNTKModelPath: C:\Users\svcphil\AppData\Local\Temp\cntk-test-20160503141958.750677\Speech\DNN_ParallelNoQuantization@release_gpu/models/cntkSpeech.dnn
+MPI Rank 2: 05/03/2016 14:22:48: CNTKCommandTrainInfo: speechTrain : 3
+MPI Rank 2: 05/03/2016 14:22:48: CNTKCommandTrainInfo: CNTKNoMoreCommands_Total : 3
+MPI Rank 2: 
+MPI Rank 2: 05/03/2016 14:22:48: ##############################################################################
+MPI Rank 2: 05/03/2016 14:22:48: #                                                                            #
+MPI Rank 2: 05/03/2016 14:22:48: # Action "train"                                                             #
+MPI Rank 2: 05/03/2016 14:22:48: #                                                                            #
+MPI Rank 2: 05/03/2016 14:22:48: ##############################################################################
+MPI Rank 2: 
+MPI Rank 2: 05/03/2016 14:22:48: CNTKCommandTrainBegin: speechTrain
 MPI Rank 2: SimpleNetworkBuilder Using GPU 0
 MPI Rank 2: reading script file glob_0000.scp ... 948 entries
 MPI Rank 2: total 132 state names in state list C:\jenkins\workspace\CNTK-Test-Windows-W2\Tests\EndToEndTests\Speech\Data/state.list
@@ -1735,26 +1476,14 @@
 MPI Rank 2: label set 0: 129 classes
 MPI Rank 2: minibatchutterancesource: 948 utterances grouped into 3 chunks, av. chunk size: 316.0 utterances, 84244.7 frames
 MPI Rank 2: 
-MPI Rank 2: 08/16/2016 03:03:13: Creating virgin network.
-MPI Rank 2: Node 'W0' (LearnableParameter operation): Initializing Parameter[512 x 363] <- 0.000000.
-MPI Rank 2: Node 'W0' (LearnableParameter operation): Initializing Parameter[512 x 363] <- uniform(seed=1, range=0.050000*1.000000, onCPU=false).
+MPI Rank 2: 05/03/2016 14:22:48: Creating virgin network.
 MPI Rank 2: Microsoft::MSR::CNTK::GPUMatrix<ElemType>::SetUniformRandomValue (GPU): creating curand object with seed 1, sizeof(ElemType)==4
-MPI Rank 2: Node 'B0' (LearnableParameter operation): Initializing Parameter[512 x 1] <- 0.000000.
-MPI Rank 2: Node 'B0' (LearnableParameter operation): Initializing Parameter[512 x 1] <- 0.000000.
-MPI Rank 2: Node 'W1' (LearnableParameter operation): Initializing Parameter[512 x 512] <- 0.000000.
-MPI Rank 2: Node 'W1' (LearnableParameter operation): Initializing Parameter[512 x 512] <- uniform(seed=2, range=0.050000*1.000000, onCPU=false).
-MPI Rank 2: Node 'B1' (LearnableParameter operation): Initializing Parameter[512 x 1] <- 0.000000.
-MPI Rank 2: Node 'B1' (LearnableParameter operation): Initializing Parameter[512 x 1] <- 0.000000.
-MPI Rank 2: Node 'W2' (LearnableParameter operation): Initializing Parameter[132 x 512] <- 0.000000.
-MPI Rank 2: Node 'W2' (LearnableParameter operation): Initializing Parameter[132 x 512] <- uniform(seed=3, range=0.050000*1.000000, onCPU=false).
-MPI Rank 2: Node 'B2' (LearnableParameter operation): Initializing Parameter[132 x 1] <- 0.000000.
-MPI Rank 2: Node 'B2' (LearnableParameter operation): Initializing Parameter[132 x 1] <- 0.000000.
 MPI Rank 2: 
 MPI Rank 2: Post-processing network...
 MPI Rank 2: 
 MPI Rank 2: 7 roots:
 MPI Rank 2: 	CrossEntropyWithSoftmax = CrossEntropyWithSoftmax()
-MPI Rank 2: 	EvalClassificationError = ClassificationError()
+MPI Rank 2: 	EvalErrorPrediction = ErrorPrediction()
 MPI Rank 2: 	InvStdOfFeatures = InvStdDev()
 MPI Rank 2: 	MeanOfFeatures = Mean()
 MPI Rank 2: 	PosteriorProb = Softmax()
@@ -1783,7 +1512,7 @@
 MPI Rank 2: Validating --> B2 = LearnableParameter() :  -> [132 x 1]
 MPI Rank 2: Validating --> HLast = Plus (W2*H1, B2) : [132 x 1 x *], [132 x 1] -> [132 x 1 x *]
 MPI Rank 2: Validating --> CrossEntropyWithSoftmax = CrossEntropyWithSoftmax (labels, HLast) : [132 x *], [132 x 1 x *] -> [1]
-MPI Rank 2: Validating --> EvalClassificationError = ClassificationError (labels, HLast) : [132 x *], [132 x 1 x *] -> [1]
+MPI Rank 2: Validating --> EvalErrorPrediction = ErrorPrediction (labels, HLast) : [132 x *], [132 x 1 x *] -> [1]
 MPI Rank 2: Validating --> PosteriorProb = Softmax (HLast) : [132 x 1 x *] -> [132 x 1 x *]
 MPI Rank 2: Validating --> Prior = Mean (labels) : [132 x *] -> [132]
 MPI Rank 2: Validating --> LogOfPrior = Log (Prior) : [132] -> [132]
@@ -1800,48 +1529,21 @@
 MPI Rank 2: 
 MPI Rank 2: Post-processing network complete.
 MPI Rank 2: 
-MPI Rank 2: 08/16/2016 03:03:14: Created model with 25 nodes on GPU 0.
-MPI Rank 2: 
-MPI Rank 2: 08/16/2016 03:03:14: Training criterion node(s):
-MPI Rank 2: 08/16/2016 03:03:14: 	CrossEntropyWithSoftmax = CrossEntropyWithSoftmax
-MPI Rank 2: 
-<<<<<<< HEAD
-MPI Rank 2: 05/03/2016 14:22:49: 	EvalClassificationError = ClassificationError
-=======
-MPI Rank 2: 08/16/2016 03:03:14: Evaluation criterion node(s):
-MPI Rank 2: 08/16/2016 03:03:14: 	EvalErrorPrediction = ErrorPrediction
->>>>>>> 8493f118
+MPI Rank 2: 05/03/2016 14:22:49: Created model with 25 nodes on GPU 0.
+MPI Rank 2: 
+MPI Rank 2: 05/03/2016 14:22:49: Training criterion node(s):
+MPI Rank 2: 05/03/2016 14:22:49: 	CrossEntropyWithSoftmax = CrossEntropyWithSoftmax
+MPI Rank 2: 
+MPI Rank 2: 05/03/2016 14:22:49: Evaluation criterion node(s):
+MPI Rank 2: 
+MPI Rank 2: 05/03/2016 14:22:49: 	EvalErrorPrediction = ErrorPrediction
 MPI Rank 2: 
 MPI Rank 2: 
 MPI Rank 2: Allocating matrices for forward and/or backward propagation.
 MPI Rank 2: 
-MPI Rank 2: Memory Sharing: Out of 40 matrices, 19 are shared as 8, and 21 are not shared.
-MPI Rank 2: 
-MPI Rank 2: 	{ W1 : [512 x 512] (gradient)
-MPI Rank 2: 	  W1*H1+B1 : [512 x 1 x *] }
-MPI Rank 2: 	{ B0 : [512 x 1] (gradient)
-MPI Rank 2: 	  H1 : [512 x 1 x *] (gradient)
-MPI Rank 2: 	  W1*H1+B1 : [512 x 1 x *] (gradient)
-MPI Rank 2: 	  W2*H1 : [132 x 1 x *] }
-MPI Rank 2: 	{ H1 : [512 x 1 x *]
-MPI Rank 2: 	  W0*features : [512 x *] (gradient) }
-MPI Rank 2: 	{ H2 : [512 x 1 x *]
-MPI Rank 2: 	  W1*H1 : [512 x 1 x *] (gradient) }
-MPI Rank 2: 	{ HLast : [132 x 1 x *]
-MPI Rank 2: 	  W2 : [132 x 512] (gradient) }
-MPI Rank 2: 	{ B1 : [512 x 1] (gradient)
-MPI Rank 2: 	  H2 : [512 x 1 x *] (gradient)
-MPI Rank 2: 	  HLast : [132 x 1 x *] (gradient) }
-MPI Rank 2: 	{ W0 : [512 x 363] (gradient)
-MPI Rank 2: 	  W0*features+B0 : [512 x 1 x *] }
-MPI Rank 2: 	{ W0*features+B0 : [512 x 1 x *] (gradient)
-MPI Rank 2: 	  W1*H1 : [512 x 1 x *] }
-MPI Rank 2: 
-MPI Rank 2: 
-MPI Rank 2: 08/16/2016 03:03:14: Training 516740 parameters in 6 out of 6 parameter tensors and 15 nodes with gradient:
-MPI Rank 2: 
-<<<<<<< HEAD
-MPI Rank 2: 0000000000000000: {[EvalClassificationError Gradient[1]] [InvStdOfFeatures Gradient[363]] [LogOfPrior Gradient[132]] [MVNormalizedFeatures Gradient[363 x *]] [MeanOfFeatures Gradient[363]] [PosteriorProb Gradient[132 x 1 x *]] [PosteriorProb Value[132 x 1 x *]] [Prior Gradient[132]] [ScaledLogLikelihood Gradient[132 x 1 x *]] [features Gradient[363 x *]] [labels Gradient[132 x *]] }
+MPI Rank 2: Memory Sharing Structure:
+MPI Rank 2: 
+MPI Rank 2: 0000000000000000: {[EvalErrorPrediction Gradient[1]] [InvStdOfFeatures Gradient[363]] [LogOfPrior Gradient[132]] [MVNormalizedFeatures Gradient[363 x *]] [MeanOfFeatures Gradient[363]] [PosteriorProb Gradient[132 x 1 x *]] [PosteriorProb Value[132 x 1 x *]] [Prior Gradient[132]] [ScaledLogLikelihood Gradient[132 x 1 x *]] [features Gradient[363 x *]] [labels Gradient[132 x *]] }
 MPI Rank 2: 000000FAD5E183A0: {[features Value[363 x *]] }
 MPI Rank 2: 000000FAF43354F0: {[B0 Value[512 x 1]] }
 MPI Rank 2: 000000FAF43359F0: {[W1 Value[512 x 512]] }
@@ -1857,7 +1559,7 @@
 MPI Rank 2: 000000FAF69C58C0: {[H1 Value[512 x 1 x *]] [W0*features Gradient[512 x *]] }
 MPI Rank 2: 000000FAF69C5B40: {[H2 Value[512 x 1 x *]] [W1*H1 Gradient[512 x 1 x *]] }
 MPI Rank 2: 000000FAF69C5BE0: {[B0 Gradient[512 x 1]] [H1 Gradient[512 x 1 x *]] [W1*H1+B1 Gradient[512 x 1 x *]] [W2*H1 Value[132 x 1 x *]] }
-MPI Rank 2: 000000FAF69C6180: {[EvalClassificationError Value[1]] }
+MPI Rank 2: 000000FAF69C6180: {[EvalErrorPrediction Value[1]] }
 MPI Rank 2: 000000FAF69C62C0: {[W1 Gradient[512 x 512]] [W1*H1+B1 Value[512 x 1 x *]] }
 MPI Rank 2: 000000FAF69C6360: {[CrossEntropyWithSoftmax Gradient[1]] }
 MPI Rank 2: 000000FAF69C6400: {[B1 Gradient[512 x 1]] [H2 Gradient[512 x 1 x *]] [HLast Gradient[132 x 1 x *]] }
@@ -1870,147 +1572,80 @@
 MPI Rank 2: 000000FAF69C6E00: {[W0*features+B0 Gradient[512 x 1 x *]] [W1*H1 Value[512 x 1 x *]] }
 MPI Rank 2: 000000FAF69C6EA0: {[ScaledLogLikelihood Value[132 x 1 x *]] }
 MPI Rank 2: 000000FAF69C7260: {[B2 Gradient[132 x 1]] }
-=======
-MPI Rank 2: 08/16/2016 03:03:14: 	Node 'B0' (LearnableParameter operation) : [512 x 1]
-MPI Rank 2: 08/16/2016 03:03:14: 	Node 'B1' (LearnableParameter operation) : [512 x 1]
-MPI Rank 2: 08/16/2016 03:03:14: 	Node 'B2' (LearnableParameter operation) : [132 x 1]
-MPI Rank 2: 08/16/2016 03:03:14: 	Node 'W0' (LearnableParameter operation) : [512 x 363]
-MPI Rank 2: 08/16/2016 03:03:14: 	Node 'W1' (LearnableParameter operation) : [512 x 512]
-MPI Rank 2: 08/16/2016 03:03:14: 	Node 'W2' (LearnableParameter operation) : [132 x 512]
->>>>>>> 8493f118
-MPI Rank 2: 
-MPI Rank 2: 
-MPI Rank 2: 08/16/2016 03:03:14: Precomputing --> 3 PreCompute nodes found.
-MPI Rank 2: 
-MPI Rank 2: 08/16/2016 03:03:14: 	MeanOfFeatures = Mean()
-MPI Rank 2: 08/16/2016 03:03:14: 	InvStdOfFeatures = InvStdDev()
-MPI Rank 2: 08/16/2016 03:03:14: 	Prior = Mean()
+MPI Rank 2: 
+MPI Rank 2: 
+MPI Rank 2: 05/03/2016 14:22:49: Precomputing --> 3 PreCompute nodes found.
+MPI Rank 2: 
+MPI Rank 2: 05/03/2016 14:22:49: 	MeanOfFeatures = Mean()
+MPI Rank 2: 05/03/2016 14:22:49: 	InvStdOfFeatures = InvStdDev()
+MPI Rank 2: 05/03/2016 14:22:49: 	Prior = Mean()
 MPI Rank 2: minibatchiterator: epoch 0: frames [0..252734] (first utterance at frame 0), data subset 0 of 1, with 1 datapasses
 MPI Rank 2: requiredata: determined feature kind as 33-dimensional 'USER' with frame shift 10.0 ms
 MPI Rank 2: 
-MPI Rank 2: 08/16/2016 03:03:17: Precomputing --> Completed.
-MPI Rank 2: 
-MPI Rank 2: 
-MPI Rank 2: 08/16/2016 03:03:17: Starting Epoch 1: learning rate per sample = 0.015625  effective momentum = 0.900000  momentum as time constant = 607.4 samples
+MPI Rank 2: 05/03/2016 14:22:52: Precomputing --> Completed.
+MPI Rank 2: 
+MPI Rank 2: 
+MPI Rank 2: 05/03/2016 14:22:52: Starting Epoch 1: learning rate per sample = 0.015625  effective momentum = 0.900000  momentum as time constant = 607.4 samples
 MPI Rank 2: minibatchiterator: epoch 0: frames [0..20480] (first utterance at frame 0), data subset 2 of 3, with 1 datapasses
 MPI Rank 2: 
-<<<<<<< HEAD
 MPI Rank 2: 05/03/2016 14:22:52: Starting minibatch loop, DataParallelSGD training (MyRank = 2, NumNodes = 3, NumGradientBits = 32), distributed reading is ENABLED.
-MPI Rank 2: 05/03/2016 14:22:52:  Epoch[ 1 of 3]-Minibatch[   1-  10, 3.13%]: CrossEntropyWithSoftmax = 4.45645977 * 640; EvalClassificationError = 0.92500000 * 640; time = 0.0816s; samplesPerSecond = 7846.8
-MPI Rank 2: 05/03/2016 14:22:52:  Epoch[ 1 of 3]-Minibatch[  11-  20, 6.25%]: CrossEntropyWithSoftmax = 4.22315777 * 640; EvalClassificationError = 0.90156250 * 640; time = 0.0741s; samplesPerSecond = 8642.3
-MPI Rank 2: 05/03/2016 14:22:52:  Epoch[ 1 of 3]-Minibatch[  21-  30, 9.38%]: CrossEntropyWithSoftmax = 3.95180674 * 640; EvalClassificationError = 0.84687500 * 640; time = 0.0669s; samplesPerSecond = 9560.8
-MPI Rank 2: 05/03/2016 14:22:52:  Epoch[ 1 of 3]-Minibatch[  31-  40, 12.50%]: CrossEntropyWithSoftmax = 3.94158077 * 640; EvalClassificationError = 0.89843750 * 640; time = 0.0710s; samplesPerSecond = 9014.5
-MPI Rank 2: 05/03/2016 14:22:52:  Epoch[ 1 of 3]-Minibatch[  41-  50, 15.63%]: CrossEntropyWithSoftmax = 3.85668764 * 640; EvalClassificationError = 0.91093750 * 640; time = 0.0675s; samplesPerSecond = 9479.4
-MPI Rank 2: 05/03/2016 14:22:52:  Epoch[ 1 of 3]-Minibatch[  51-  60, 18.75%]: CrossEntropyWithSoftmax = 3.72866395 * 640; EvalClassificationError = 0.89531250 * 640; time = 0.0673s; samplesPerSecond = 9506.7
-MPI Rank 2: 05/03/2016 14:22:52:  Epoch[ 1 of 3]-Minibatch[  61-  70, 21.88%]: CrossEntropyWithSoftmax = 3.51808950 * 640; EvalClassificationError = 0.82968750 * 640; time = 0.0663s; samplesPerSecond = 9654.5
-MPI Rank 2: 05/03/2016 14:22:52:  Epoch[ 1 of 3]-Minibatch[  71-  80, 25.00%]: CrossEntropyWithSoftmax = 3.48455148 * 640; EvalClassificationError = 0.80781250 * 640; time = 0.0676s; samplesPerSecond = 9472.6
-MPI Rank 2: 05/03/2016 14:22:52:  Epoch[ 1 of 3]-Minibatch[  81-  90, 28.13%]: CrossEntropyWithSoftmax = 3.33829287 * 640; EvalClassificationError = 0.76875000 * 640; time = 0.0673s; samplesPerSecond = 9510.1
-MPI Rank 2: 05/03/2016 14:22:52:  Epoch[ 1 of 3]-Minibatch[  91- 100, 31.25%]: CrossEntropyWithSoftmax = 3.50167488 * 640; EvalClassificationError = 0.79843750 * 640; time = 0.0665s; samplesPerSecond = 9625.9
-MPI Rank 2: 05/03/2016 14:22:53:  Epoch[ 1 of 3]-Minibatch[ 101- 110, 34.38%]: CrossEntropyWithSoftmax = 3.22861769 * 640; EvalClassificationError = 0.80000000 * 640; time = 0.0674s; samplesPerSecond = 9495.1
-MPI Rank 2: 05/03/2016 14:22:53:  Epoch[ 1 of 3]-Minibatch[ 111- 120, 37.50%]: CrossEntropyWithSoftmax = 3.32617094 * 640; EvalClassificationError = 0.79062500 * 640; time = 0.0671s; samplesPerSecond = 9535.7
-MPI Rank 2: 05/03/2016 14:22:53:  Epoch[ 1 of 3]-Minibatch[ 121- 130, 40.63%]: CrossEntropyWithSoftmax = 3.16898034 * 640; EvalClassificationError = 0.77968750 * 640; time = 0.0668s; samplesPerSecond = 9583.6
-MPI Rank 2: 05/03/2016 14:22:53:  Epoch[ 1 of 3]-Minibatch[ 131- 140, 43.75%]: CrossEntropyWithSoftmax = 3.08892096 * 640; EvalClassificationError = 0.77656250 * 640; time = 0.0674s; samplesPerSecond = 9500.8
-MPI Rank 2: 05/03/2016 14:22:53:  Epoch[ 1 of 3]-Minibatch[ 141- 150, 46.88%]: CrossEntropyWithSoftmax = 3.06004823 * 640; EvalClassificationError = 0.72968750 * 640; time = 0.0667s; samplesPerSecond = 9595.5
-MPI Rank 2: 05/03/2016 14:22:53:  Epoch[ 1 of 3]-Minibatch[ 151- 160, 50.00%]: CrossEntropyWithSoftmax = 2.91128317 * 640; EvalClassificationError = 0.69531250 * 640; time = 0.0670s; samplesPerSecond = 9557.4
-MPI Rank 2: 05/03/2016 14:22:53:  Epoch[ 1 of 3]-Minibatch[ 161- 170, 53.13%]: CrossEntropyWithSoftmax = 2.90171900 * 640; EvalClassificationError = 0.72968750 * 640; time = 0.0669s; samplesPerSecond = 9566.7
-MPI Rank 2: 05/03/2016 14:22:53:  Epoch[ 1 of 3]-Minibatch[ 171- 180, 56.25%]: CrossEntropyWithSoftmax = 2.73262443 * 640; EvalClassificationError = 0.65312500 * 640; time = 0.0665s; samplesPerSecond = 9620.4
-MPI Rank 2: 05/03/2016 14:22:53:  Epoch[ 1 of 3]-Minibatch[ 181- 190, 59.38%]: CrossEntropyWithSoftmax = 2.66515411 * 640; EvalClassificationError = 0.68437500 * 640; time = 0.0685s; samplesPerSecond = 9343.3
-MPI Rank 2: 05/03/2016 14:22:53:  Epoch[ 1 of 3]-Minibatch[ 191- 200, 62.50%]: CrossEntropyWithSoftmax = 2.67382540 * 640; EvalClassificationError = 0.66406250 * 640; time = 0.0666s; samplesPerSecond = 9608.6
-MPI Rank 2: 05/03/2016 14:22:53:  Epoch[ 1 of 3]-Minibatch[ 201- 210, 65.63%]: CrossEntropyWithSoftmax = 2.52869777 * 640; EvalClassificationError = 0.63593750 * 640; time = 0.0682s; samplesPerSecond = 9388.7
-MPI Rank 2: 05/03/2016 14:22:53:  Epoch[ 1 of 3]-Minibatch[ 211- 220, 68.75%]: CrossEntropyWithSoftmax = 2.60032086 * 640; EvalClassificationError = 0.66718750 * 640; time = 0.0668s; samplesPerSecond = 9587.3
-MPI Rank 2: 05/03/2016 14:22:53:  Epoch[ 1 of 3]-Minibatch[ 221- 230, 71.88%]: CrossEntropyWithSoftmax = 2.51134184 * 640; EvalClassificationError = 0.64843750 * 640; time = 0.0685s; samplesPerSecond = 9342.4
-MPI Rank 2: 05/03/2016 14:22:53:  Epoch[ 1 of 3]-Minibatch[ 231- 240, 75.00%]: CrossEntropyWithSoftmax = 2.45362248 * 640; EvalClassificationError = 0.63750000 * 640; time = 0.0657s; samplesPerSecond = 9736.4
-MPI Rank 2: 05/03/2016 14:22:53:  Epoch[ 1 of 3]-Minibatch[ 241- 250, 78.13%]: CrossEntropyWithSoftmax = 2.41640727 * 640; EvalClassificationError = 0.61562500 * 640; time = 0.0668s; samplesPerSecond = 9582.0
-MPI Rank 2: 05/03/2016 14:22:54:  Epoch[ 1 of 3]-Minibatch[ 251- 260, 81.25%]: CrossEntropyWithSoftmax = 2.39745480 * 640; EvalClassificationError = 0.62812500 * 640; time = 0.0662s; samplesPerSecond = 9662.0
-MPI Rank 2: 05/03/2016 14:22:54:  Epoch[ 1 of 3]-Minibatch[ 261- 270, 84.38%]: CrossEntropyWithSoftmax = 2.16416048 * 640; EvalClassificationError = 0.56718750 * 640; time = 0.0666s; samplesPerSecond = 9614.2
-MPI Rank 2: 05/03/2016 14:22:54:  Epoch[ 1 of 3]-Minibatch[ 271- 280, 87.50%]: CrossEntropyWithSoftmax = 2.30346871 * 640; EvalClassificationError = 0.63593750 * 640; time = 0.0666s; samplesPerSecond = 9607.3
-MPI Rank 2: 05/03/2016 14:22:54:  Epoch[ 1 of 3]-Minibatch[ 281- 290, 90.63%]: CrossEntropyWithSoftmax = 2.24398830 * 640; EvalClassificationError = 0.60937500 * 640; time = 0.0677s; samplesPerSecond = 9446.8
-MPI Rank 2: 05/03/2016 14:22:54:  Epoch[ 1 of 3]-Minibatch[ 291- 300, 93.75%]: CrossEntropyWithSoftmax = 2.15322484 * 640; EvalClassificationError = 0.57968750 * 640; time = 0.0674s; samplesPerSecond = 9489.6
-MPI Rank 2: 05/03/2016 14:22:54:  Epoch[ 1 of 3]-Minibatch[ 301- 310, 96.88%]: CrossEntropyWithSoftmax = 2.21664633 * 640; EvalClassificationError = 0.59531250 * 640; time = 0.0662s; samplesPerSecond = 9667.7
-MPI Rank 2: 05/03/2016 14:22:54:  Epoch[ 1 of 3]-Minibatch[ 311- 320, 100.00%]: CrossEntropyWithSoftmax = 2.25246690 * 640; EvalClassificationError = 0.60156250 * 640; time = 0.0669s; samplesPerSecond = 9567.1
-MPI Rank 2: 05/03/2016 14:22:54: Finished Epoch[ 1 of 3]: [Training] CrossEntropyWithSoftmax = 3.00000344 * 20480; EvalClassificationError = 0.72836914 * 20480; totalSamplesSeen = 20480; learningRatePerSample = 0.015625; epochTime=2.19061s
-=======
-MPI Rank 2: 08/16/2016 03:03:17: Starting minibatch loop, DataParallelSGD training (MyRank = 2, NumNodes = 3, NumGradientBits = 32), distributed reading is ENABLED.
-MPI Rank 2: 08/16/2016 03:03:17:  Epoch[ 1 of 3]-Minibatch[   1-  10, 3.13%]: CrossEntropyWithSoftmax = 4.53638629 * 640; EvalErrorPrediction = 0.92031250 * 640; time = 0.0986s; samplesPerSecond = 6490.4
-MPI Rank 2: 08/16/2016 03:03:17:  Epoch[ 1 of 3]-Minibatch[  11-  20, 6.25%]: CrossEntropyWithSoftmax = 4.32517790 * 640; EvalErrorPrediction = 0.92500000 * 640; time = 0.0740s; samplesPerSecond = 8642.9
-MPI Rank 2: 08/16/2016 03:03:17:  Epoch[ 1 of 3]-Minibatch[  21-  30, 9.38%]: CrossEntropyWithSoftmax = 3.98246287 * 640; EvalErrorPrediction = 0.87187500 * 640; time = 0.0763s; samplesPerSecond = 8383.7
-MPI Rank 2: 08/16/2016 03:03:17:  Epoch[ 1 of 3]-Minibatch[  31-  40, 12.50%]: CrossEntropyWithSoftmax = 3.73673605 * 640; EvalErrorPrediction = 0.84531250 * 640; time = 0.0773s; samplesPerSecond = 8274.6
-MPI Rank 2: 08/16/2016 03:03:17:  Epoch[ 1 of 3]-Minibatch[  41-  50, 15.63%]: CrossEntropyWithSoftmax = 3.84021875 * 640; EvalErrorPrediction = 0.86406250 * 640; time = 0.0709s; samplesPerSecond = 9030.0
-MPI Rank 2: 08/16/2016 03:03:17:  Epoch[ 1 of 3]-Minibatch[  51-  60, 18.75%]: CrossEntropyWithSoftmax = 3.69831380 * 640; EvalErrorPrediction = 0.86250000 * 640; time = 0.0707s; samplesPerSecond = 9054.3
-MPI Rank 2: 08/16/2016 03:03:18:  Epoch[ 1 of 3]-Minibatch[  61-  70, 21.88%]: CrossEntropyWithSoftmax = 3.39593109 * 640; EvalErrorPrediction = 0.77031250 * 640; time = 0.0750s; samplesPerSecond = 8535.4
-MPI Rank 2: 08/16/2016 03:03:18:  Epoch[ 1 of 3]-Minibatch[  71-  80, 25.00%]: CrossEntropyWithSoftmax = 3.49749692 * 640; EvalErrorPrediction = 0.82968750 * 640; time = 0.0696s; samplesPerSecond = 9189.3
-MPI Rank 2: 08/16/2016 03:03:18:  Epoch[ 1 of 3]-Minibatch[  81-  90, 28.13%]: CrossEntropyWithSoftmax = 3.47295704 * 640; EvalErrorPrediction = 0.81093750 * 640; time = 0.0699s; samplesPerSecond = 9159.5
-MPI Rank 2: 08/16/2016 03:03:18:  Epoch[ 1 of 3]-Minibatch[  91- 100, 31.25%]: CrossEntropyWithSoftmax = 3.36483702 * 640; EvalErrorPrediction = 0.79843750 * 640; time = 0.0695s; samplesPerSecond = 9210.8
-MPI Rank 2: 08/16/2016 03:03:18:  Epoch[ 1 of 3]-Minibatch[ 101- 110, 34.38%]: CrossEntropyWithSoftmax = 3.46790690 * 640; EvalErrorPrediction = 0.81718750 * 640; time = 0.0772s; samplesPerSecond = 8290.7
-MPI Rank 2: 08/16/2016 03:03:18:  Epoch[ 1 of 3]-Minibatch[ 111- 120, 37.50%]: CrossEntropyWithSoftmax = 3.22104746 * 640; EvalErrorPrediction = 0.75625000 * 640; time = 0.0735s; samplesPerSecond = 8702.5
-MPI Rank 2: 08/16/2016 03:03:18:  Epoch[ 1 of 3]-Minibatch[ 121- 130, 40.63%]: CrossEntropyWithSoftmax = 3.12504338 * 640; EvalErrorPrediction = 0.75312500 * 640; time = 0.0709s; samplesPerSecond = 9024.5
-MPI Rank 2: 08/16/2016 03:03:18:  Epoch[ 1 of 3]-Minibatch[ 131- 140, 43.75%]: CrossEntropyWithSoftmax = 2.99508079 * 640; EvalErrorPrediction = 0.71875000 * 640; time = 0.0706s; samplesPerSecond = 9063.0
-MPI Rank 2: 08/16/2016 03:03:18:  Epoch[ 1 of 3]-Minibatch[ 141- 150, 46.88%]: CrossEntropyWithSoftmax = 2.89602891 * 640; EvalErrorPrediction = 0.70000000 * 640; time = 0.0724s; samplesPerSecond = 8834.8
-MPI Rank 2: 08/16/2016 03:03:18:  Epoch[ 1 of 3]-Minibatch[ 151- 160, 50.00%]: CrossEntropyWithSoftmax = 3.04740224 * 640; EvalErrorPrediction = 0.74218750 * 640; time = 0.0742s; samplesPerSecond = 8623.6
-MPI Rank 2: 08/16/2016 03:03:18:  Epoch[ 1 of 3]-Minibatch[ 161- 170, 53.13%]: CrossEntropyWithSoftmax = 2.75064614 * 640; EvalErrorPrediction = 0.69375000 * 640; time = 0.0714s; samplesPerSecond = 8959.1
-MPI Rank 2: 08/16/2016 03:03:18:  Epoch[ 1 of 3]-Minibatch[ 171- 180, 56.25%]: CrossEntropyWithSoftmax = 2.65538367 * 640; EvalErrorPrediction = 0.63750000 * 640; time = 0.0717s; samplesPerSecond = 8926.3
-MPI Rank 2: 08/16/2016 03:03:18:  Epoch[ 1 of 3]-Minibatch[ 181- 190, 59.38%]: CrossEntropyWithSoftmax = 2.74816077 * 640; EvalErrorPrediction = 0.69062500 * 640; time = 0.0730s; samplesPerSecond = 8762.6
-MPI Rank 2: 08/16/2016 03:03:18:  Epoch[ 1 of 3]-Minibatch[ 191- 200, 62.50%]: CrossEntropyWithSoftmax = 2.68736711 * 640; EvalErrorPrediction = 0.68593750 * 640; time = 0.0739s; samplesPerSecond = 8664.5
-MPI Rank 2: 08/16/2016 03:03:19:  Epoch[ 1 of 3]-Minibatch[ 201- 210, 65.63%]: CrossEntropyWithSoftmax = 2.53268725 * 640; EvalErrorPrediction = 0.64375000 * 640; time = 0.0728s; samplesPerSecond = 8787.5
-MPI Rank 2: 08/16/2016 03:03:19:  Epoch[ 1 of 3]-Minibatch[ 211- 220, 68.75%]: CrossEntropyWithSoftmax = 2.53923326 * 640; EvalErrorPrediction = 0.63750000 * 640; time = 0.0725s; samplesPerSecond = 8831.4
-MPI Rank 2: 08/16/2016 03:03:19:  Epoch[ 1 of 3]-Minibatch[ 221- 230, 71.88%]: CrossEntropyWithSoftmax = 2.48909469 * 640; EvalErrorPrediction = 0.64218750 * 640; time = 0.0724s; samplesPerSecond = 8839.2
-MPI Rank 2: 08/16/2016 03:03:19:  Epoch[ 1 of 3]-Minibatch[ 231- 240, 75.00%]: CrossEntropyWithSoftmax = 2.50033043 * 640; EvalErrorPrediction = 0.65156250 * 640; time = 0.0727s; samplesPerSecond = 8804.8
-MPI Rank 2: 08/16/2016 03:03:19:  Epoch[ 1 of 3]-Minibatch[ 241- 250, 78.13%]: CrossEntropyWithSoftmax = 2.43569649 * 640; EvalErrorPrediction = 0.63125000 * 640; time = 0.0726s; samplesPerSecond = 8812.3
-MPI Rank 2: 08/16/2016 03:03:19:  Epoch[ 1 of 3]-Minibatch[ 251- 260, 81.25%]: CrossEntropyWithSoftmax = 2.34293081 * 640; EvalErrorPrediction = 0.61562500 * 640; time = 0.0720s; samplesPerSecond = 8882.8
-MPI Rank 2: 08/16/2016 03:03:19:  Epoch[ 1 of 3]-Minibatch[ 261- 270, 84.38%]: CrossEntropyWithSoftmax = 2.20428051 * 640; EvalErrorPrediction = 0.57812500 * 640; time = 0.0739s; samplesPerSecond = 8661.9
-MPI Rank 2: 08/16/2016 03:03:19:  Epoch[ 1 of 3]-Minibatch[ 271- 280, 87.50%]: CrossEntropyWithSoftmax = 2.46886810 * 640; EvalErrorPrediction = 0.65468750 * 640; time = 0.0742s; samplesPerSecond = 8628.4
-MPI Rank 2: 08/16/2016 03:03:19:  Epoch[ 1 of 3]-Minibatch[ 281- 290, 90.63%]: CrossEntropyWithSoftmax = 2.22066712 * 640; EvalErrorPrediction = 0.58906250 * 640; time = 0.0730s; samplesPerSecond = 8770.6
-MPI Rank 2: 08/16/2016 03:03:19:  Epoch[ 1 of 3]-Minibatch[ 291- 300, 93.75%]: CrossEntropyWithSoftmax = 2.21784272 * 640; EvalErrorPrediction = 0.60781250 * 640; time = 0.0720s; samplesPerSecond = 8893.0
-MPI Rank 2: 08/16/2016 03:03:19:  Epoch[ 1 of 3]-Minibatch[ 301- 310, 96.88%]: CrossEntropyWithSoftmax = 2.20442216 * 640; EvalErrorPrediction = 0.57812500 * 640; time = 0.0718s; samplesPerSecond = 8912.4
-MPI Rank 2: 08/16/2016 03:03:19:  Epoch[ 1 of 3]-Minibatch[ 311- 320, 100.00%]: CrossEntropyWithSoftmax = 2.18215667 * 640; EvalErrorPrediction = 0.58593750 * 640; time = 0.0725s; samplesPerSecond = 8821.9
-MPI Rank 2: 08/16/2016 03:03:19: Finished Epoch[ 1 of 3]: [Training] CrossEntropyWithSoftmax = 2.99321235 * 20480; EvalErrorPrediction = 0.72216797 * 20480; totalSamplesSeen = 20480; learningRatePerSample = 0.015625; epochTime=2.37701s
->>>>>>> 8493f118
-MPI Rank 2: 
-MPI Rank 2: 08/16/2016 03:03:19: Starting Epoch 2: learning rate per sample = 0.001953  effective momentum = 0.656119  momentum as time constant = 607.5 samples
+MPI Rank 2: 05/03/2016 14:22:52:  Epoch[ 1 of 3]-Minibatch[   1-  10, 3.13%]: CrossEntropyWithSoftmax = 4.45645977 * 640; EvalErrorPrediction = 0.92500000 * 640; time = 0.0816s; samplesPerSecond = 7846.8
+MPI Rank 2: 05/03/2016 14:22:52:  Epoch[ 1 of 3]-Minibatch[  11-  20, 6.25%]: CrossEntropyWithSoftmax = 4.22315777 * 640; EvalErrorPrediction = 0.90156250 * 640; time = 0.0741s; samplesPerSecond = 8642.3
+MPI Rank 2: 05/03/2016 14:22:52:  Epoch[ 1 of 3]-Minibatch[  21-  30, 9.38%]: CrossEntropyWithSoftmax = 3.95180674 * 640; EvalErrorPrediction = 0.84687500 * 640; time = 0.0669s; samplesPerSecond = 9560.8
+MPI Rank 2: 05/03/2016 14:22:52:  Epoch[ 1 of 3]-Minibatch[  31-  40, 12.50%]: CrossEntropyWithSoftmax = 3.94158077 * 640; EvalErrorPrediction = 0.89843750 * 640; time = 0.0710s; samplesPerSecond = 9014.5
+MPI Rank 2: 05/03/2016 14:22:52:  Epoch[ 1 of 3]-Minibatch[  41-  50, 15.63%]: CrossEntropyWithSoftmax = 3.85668764 * 640; EvalErrorPrediction = 0.91093750 * 640; time = 0.0675s; samplesPerSecond = 9479.4
+MPI Rank 2: 05/03/2016 14:22:52:  Epoch[ 1 of 3]-Minibatch[  51-  60, 18.75%]: CrossEntropyWithSoftmax = 3.72866395 * 640; EvalErrorPrediction = 0.89531250 * 640; time = 0.0673s; samplesPerSecond = 9506.7
+MPI Rank 2: 05/03/2016 14:22:52:  Epoch[ 1 of 3]-Minibatch[  61-  70, 21.88%]: CrossEntropyWithSoftmax = 3.51808950 * 640; EvalErrorPrediction = 0.82968750 * 640; time = 0.0663s; samplesPerSecond = 9654.5
+MPI Rank 2: 05/03/2016 14:22:52:  Epoch[ 1 of 3]-Minibatch[  71-  80, 25.00%]: CrossEntropyWithSoftmax = 3.48455148 * 640; EvalErrorPrediction = 0.80781250 * 640; time = 0.0676s; samplesPerSecond = 9472.6
+MPI Rank 2: 05/03/2016 14:22:52:  Epoch[ 1 of 3]-Minibatch[  81-  90, 28.13%]: CrossEntropyWithSoftmax = 3.33829287 * 640; EvalErrorPrediction = 0.76875000 * 640; time = 0.0673s; samplesPerSecond = 9510.1
+MPI Rank 2: 05/03/2016 14:22:52:  Epoch[ 1 of 3]-Minibatch[  91- 100, 31.25%]: CrossEntropyWithSoftmax = 3.50167488 * 640; EvalErrorPrediction = 0.79843750 * 640; time = 0.0665s; samplesPerSecond = 9625.9
+MPI Rank 2: 05/03/2016 14:22:53:  Epoch[ 1 of 3]-Minibatch[ 101- 110, 34.38%]: CrossEntropyWithSoftmax = 3.22861769 * 640; EvalErrorPrediction = 0.80000000 * 640; time = 0.0674s; samplesPerSecond = 9495.1
+MPI Rank 2: 05/03/2016 14:22:53:  Epoch[ 1 of 3]-Minibatch[ 111- 120, 37.50%]: CrossEntropyWithSoftmax = 3.32617094 * 640; EvalErrorPrediction = 0.79062500 * 640; time = 0.0671s; samplesPerSecond = 9535.7
+MPI Rank 2: 05/03/2016 14:22:53:  Epoch[ 1 of 3]-Minibatch[ 121- 130, 40.63%]: CrossEntropyWithSoftmax = 3.16898034 * 640; EvalErrorPrediction = 0.77968750 * 640; time = 0.0668s; samplesPerSecond = 9583.6
+MPI Rank 2: 05/03/2016 14:22:53:  Epoch[ 1 of 3]-Minibatch[ 131- 140, 43.75%]: CrossEntropyWithSoftmax = 3.08892096 * 640; EvalErrorPrediction = 0.77656250 * 640; time = 0.0674s; samplesPerSecond = 9500.8
+MPI Rank 2: 05/03/2016 14:22:53:  Epoch[ 1 of 3]-Minibatch[ 141- 150, 46.88%]: CrossEntropyWithSoftmax = 3.06004823 * 640; EvalErrorPrediction = 0.72968750 * 640; time = 0.0667s; samplesPerSecond = 9595.5
+MPI Rank 2: 05/03/2016 14:22:53:  Epoch[ 1 of 3]-Minibatch[ 151- 160, 50.00%]: CrossEntropyWithSoftmax = 2.91128317 * 640; EvalErrorPrediction = 0.69531250 * 640; time = 0.0670s; samplesPerSecond = 9557.4
+MPI Rank 2: 05/03/2016 14:22:53:  Epoch[ 1 of 3]-Minibatch[ 161- 170, 53.13%]: CrossEntropyWithSoftmax = 2.90171900 * 640; EvalErrorPrediction = 0.72968750 * 640; time = 0.0669s; samplesPerSecond = 9566.7
+MPI Rank 2: 05/03/2016 14:22:53:  Epoch[ 1 of 3]-Minibatch[ 171- 180, 56.25%]: CrossEntropyWithSoftmax = 2.73262443 * 640; EvalErrorPrediction = 0.65312500 * 640; time = 0.0665s; samplesPerSecond = 9620.4
+MPI Rank 2: 05/03/2016 14:22:53:  Epoch[ 1 of 3]-Minibatch[ 181- 190, 59.38%]: CrossEntropyWithSoftmax = 2.66515411 * 640; EvalErrorPrediction = 0.68437500 * 640; time = 0.0685s; samplesPerSecond = 9343.3
+MPI Rank 2: 05/03/2016 14:22:53:  Epoch[ 1 of 3]-Minibatch[ 191- 200, 62.50%]: CrossEntropyWithSoftmax = 2.67382540 * 640; EvalErrorPrediction = 0.66406250 * 640; time = 0.0666s; samplesPerSecond = 9608.6
+MPI Rank 2: 05/03/2016 14:22:53:  Epoch[ 1 of 3]-Minibatch[ 201- 210, 65.63%]: CrossEntropyWithSoftmax = 2.52869777 * 640; EvalErrorPrediction = 0.63593750 * 640; time = 0.0682s; samplesPerSecond = 9388.7
+MPI Rank 2: 05/03/2016 14:22:53:  Epoch[ 1 of 3]-Minibatch[ 211- 220, 68.75%]: CrossEntropyWithSoftmax = 2.60032086 * 640; EvalErrorPrediction = 0.66718750 * 640; time = 0.0668s; samplesPerSecond = 9587.3
+MPI Rank 2: 05/03/2016 14:22:53:  Epoch[ 1 of 3]-Minibatch[ 221- 230, 71.88%]: CrossEntropyWithSoftmax = 2.51134184 * 640; EvalErrorPrediction = 0.64843750 * 640; time = 0.0685s; samplesPerSecond = 9342.4
+MPI Rank 2: 05/03/2016 14:22:53:  Epoch[ 1 of 3]-Minibatch[ 231- 240, 75.00%]: CrossEntropyWithSoftmax = 2.45362248 * 640; EvalErrorPrediction = 0.63750000 * 640; time = 0.0657s; samplesPerSecond = 9736.4
+MPI Rank 2: 05/03/2016 14:22:53:  Epoch[ 1 of 3]-Minibatch[ 241- 250, 78.13%]: CrossEntropyWithSoftmax = 2.41640727 * 640; EvalErrorPrediction = 0.61562500 * 640; time = 0.0668s; samplesPerSecond = 9582.0
+MPI Rank 2: 05/03/2016 14:22:54:  Epoch[ 1 of 3]-Minibatch[ 251- 260, 81.25%]: CrossEntropyWithSoftmax = 2.39745480 * 640; EvalErrorPrediction = 0.62812500 * 640; time = 0.0662s; samplesPerSecond = 9662.0
+MPI Rank 2: 05/03/2016 14:22:54:  Epoch[ 1 of 3]-Minibatch[ 261- 270, 84.38%]: CrossEntropyWithSoftmax = 2.16416048 * 640; EvalErrorPrediction = 0.56718750 * 640; time = 0.0666s; samplesPerSecond = 9614.2
+MPI Rank 2: 05/03/2016 14:22:54:  Epoch[ 1 of 3]-Minibatch[ 271- 280, 87.50%]: CrossEntropyWithSoftmax = 2.30346871 * 640; EvalErrorPrediction = 0.63593750 * 640; time = 0.0666s; samplesPerSecond = 9607.3
+MPI Rank 2: 05/03/2016 14:22:54:  Epoch[ 1 of 3]-Minibatch[ 281- 290, 90.63%]: CrossEntropyWithSoftmax = 2.24398830 * 640; EvalErrorPrediction = 0.60937500 * 640; time = 0.0677s; samplesPerSecond = 9446.8
+MPI Rank 2: 05/03/2016 14:22:54:  Epoch[ 1 of 3]-Minibatch[ 291- 300, 93.75%]: CrossEntropyWithSoftmax = 2.15322484 * 640; EvalErrorPrediction = 0.57968750 * 640; time = 0.0674s; samplesPerSecond = 9489.6
+MPI Rank 2: 05/03/2016 14:22:54:  Epoch[ 1 of 3]-Minibatch[ 301- 310, 96.88%]: CrossEntropyWithSoftmax = 2.21664633 * 640; EvalErrorPrediction = 0.59531250 * 640; time = 0.0662s; samplesPerSecond = 9667.7
+MPI Rank 2: 05/03/2016 14:22:54:  Epoch[ 1 of 3]-Minibatch[ 311- 320, 100.00%]: CrossEntropyWithSoftmax = 2.25246690 * 640; EvalErrorPrediction = 0.60156250 * 640; time = 0.0669s; samplesPerSecond = 9567.1
+MPI Rank 2: 05/03/2016 14:22:54: Finished Epoch[ 1 of 3]: [Training] CrossEntropyWithSoftmax = 3.00000344 * 20480; EvalErrorPrediction = 0.72836914 * 20480; totalSamplesSeen = 20480; learningRatePerSample = 0.015625; epochTime=2.19061s
+MPI Rank 2: 
+MPI Rank 2: 05/03/2016 14:22:54: Starting Epoch 2: learning rate per sample = 0.001953  effective momentum = 0.656119  momentum as time constant = 607.5 samples
 MPI Rank 2: minibatchiterator: epoch 1: frames [20480..40960] (first utterance at frame 20480), data subset 2 of 3, with 1 datapasses
 MPI Rank 2: 
-<<<<<<< HEAD
 MPI Rank 2: 05/03/2016 14:22:54: Starting minibatch loop, DataParallelSGD training (MyRank = 2, NumNodes = 3, NumGradientBits = 32), distributed reading is ENABLED.
-MPI Rank 2: 05/03/2016 14:22:54:  Epoch[ 2 of 3]-Minibatch[   1-  10, 12.50%]: CrossEntropyWithSoftmax = 2.08151949 * 2560; EvalClassificationError = 0.55859375 * 2560; time = 0.0925s; samplesPerSecond = 27660.7
-MPI Rank 2: 05/03/2016 14:22:54:  Epoch[ 2 of 3]-Minibatch[  11-  20, 25.00%]: CrossEntropyWithSoftmax = 1.98395686 * 2560; EvalClassificationError = 0.54257813 * 2560; time = 0.0751s; samplesPerSecond = 34091.5
-MPI Rank 2: 05/03/2016 14:22:54:  Epoch[ 2 of 3]-Minibatch[  21-  30, 37.50%]: CrossEntropyWithSoftmax = 1.98575480 * 2560; EvalClassificationError = 0.54492188 * 2560; time = 0.0733s; samplesPerSecond = 34935.0
-MPI Rank 2: 05/03/2016 14:22:54:  Epoch[ 2 of 3]-Minibatch[  31-  40, 50.00%]: CrossEntropyWithSoftmax = 1.90485033 * 2560; EvalClassificationError = 0.53164062 * 2560; time = 0.0744s; samplesPerSecond = 34391.5
-MPI Rank 2: 05/03/2016 14:22:54:  Epoch[ 2 of 3]-Minibatch[  41-  50, 62.50%]: CrossEntropyWithSoftmax = 1.88324139 * 2560; EvalClassificationError = 0.52539063 * 2560; time = 0.0725s; samplesPerSecond = 35307.4
-MPI Rank 2: 05/03/2016 14:22:55:  Epoch[ 2 of 3]-Minibatch[  51-  60, 75.00%]: CrossEntropyWithSoftmax = 1.89109324 * 2560; EvalClassificationError = 0.53359375 * 2560; time = 0.0756s; samplesPerSecond = 33851.2
-MPI Rank 2: 05/03/2016 14:22:55:  Epoch[ 2 of 3]-Minibatch[  61-  70, 87.50%]: CrossEntropyWithSoftmax = 1.89496253 * 2560; EvalClassificationError = 0.52890625 * 2560; time = 0.0733s; samplesPerSecond = 34939.3
-MPI Rank 2: 05/03/2016 14:22:55:  Epoch[ 2 of 3]-Minibatch[  71-  80, 100.00%]: CrossEntropyWithSoftmax = 1.85944298 * 2560; EvalClassificationError = 0.52265625 * 2560; time = 0.0730s; samplesPerSecond = 35079.1
-MPI Rank 2: 05/03/2016 14:22:55: Finished Epoch[ 2 of 3]: [Training] CrossEntropyWithSoftmax = 1.93560270 * 20480; EvalClassificationError = 0.53603516 * 20480; totalSamplesSeen = 40960; learningRatePerSample = 0.001953125; epochTime=0.619669s
-=======
-MPI Rank 2: 08/16/2016 03:03:19: Starting minibatch loop, DataParallelSGD training (MyRank = 2, NumNodes = 3, NumGradientBits = 32), distributed reading is ENABLED.
-MPI Rank 2: 08/16/2016 03:03:20:  Epoch[ 2 of 3]-Minibatch[   1-  10, 12.50%]: CrossEntropyWithSoftmax = 2.08889863 * 2560; EvalErrorPrediction = 0.56367188 * 2560; time = 0.1034s; samplesPerSecond = 24758.7
-MPI Rank 2: 08/16/2016 03:03:20:  Epoch[ 2 of 3]-Minibatch[  11-  20, 25.00%]: CrossEntropyWithSoftmax = 2.00776218 * 2560; EvalErrorPrediction = 0.54218750 * 2560; time = 0.0861s; samplesPerSecond = 29745.7
-MPI Rank 2: 08/16/2016 03:03:20:  Epoch[ 2 of 3]-Minibatch[  21-  30, 37.50%]: CrossEntropyWithSoftmax = 1.99260186 * 2560; EvalErrorPrediction = 0.54257813 * 2560; time = 0.0769s; samplesPerSecond = 33306.0
-MPI Rank 2: 08/16/2016 03:03:20:  Epoch[ 2 of 3]-Minibatch[  31-  40, 50.00%]: CrossEntropyWithSoftmax = 1.98459919 * 2560; EvalErrorPrediction = 0.54648438 * 2560; time = 0.0776s; samplesPerSecond = 32994.4
-MPI Rank 2: 08/16/2016 03:03:20:  Epoch[ 2 of 3]-Minibatch[  41-  50, 62.50%]: CrossEntropyWithSoftmax = 1.97206446 * 2560; EvalErrorPrediction = 0.53984375 * 2560; time = 0.0765s; samplesPerSecond = 33448.3
-MPI Rank 2: 08/16/2016 03:03:20:  Epoch[ 2 of 3]-Minibatch[  51-  60, 75.00%]: CrossEntropyWithSoftmax = 1.91865543 * 2560; EvalErrorPrediction = 0.52109375 * 2560; time = 0.0805s; samplesPerSecond = 31791.4
-MPI Rank 2: 08/16/2016 03:03:20:  Epoch[ 2 of 3]-Minibatch[  61-  70, 87.50%]: CrossEntropyWithSoftmax = 1.91066650 * 2560; EvalErrorPrediction = 0.52148438 * 2560; time = 0.0779s; samplesPerSecond = 32842.8
-MPI Rank 2: 08/16/2016 03:03:20:  Epoch[ 2 of 3]-Minibatch[  71-  80, 100.00%]: CrossEntropyWithSoftmax = 1.89501438 * 2560; EvalErrorPrediction = 0.51992187 * 2560; time = 0.0797s; samplesPerSecond = 32134.2
-MPI Rank 2: 08/16/2016 03:03:20: Finished Epoch[ 2 of 3]: [Training] CrossEntropyWithSoftmax = 1.97128283 * 20480; EvalErrorPrediction = 0.53715820 * 20480; totalSamplesSeen = 40960; learningRatePerSample = 0.001953125; epochTime=0.670833s
->>>>>>> 8493f118
-MPI Rank 2: 
-MPI Rank 2: 08/16/2016 03:03:20: Starting Epoch 3: learning rate per sample = 0.000098  effective momentum = 0.656119  momentum as time constant = 2429.9 samples
+MPI Rank 2: 05/03/2016 14:22:54:  Epoch[ 2 of 3]-Minibatch[   1-  10, 12.50%]: CrossEntropyWithSoftmax = 2.08151949 * 2560; EvalErrorPrediction = 0.55859375 * 2560; time = 0.0925s; samplesPerSecond = 27660.7
+MPI Rank 2: 05/03/2016 14:22:54:  Epoch[ 2 of 3]-Minibatch[  11-  20, 25.00%]: CrossEntropyWithSoftmax = 1.98395686 * 2560; EvalErrorPrediction = 0.54257813 * 2560; time = 0.0751s; samplesPerSecond = 34091.5
+MPI Rank 2: 05/03/2016 14:22:54:  Epoch[ 2 of 3]-Minibatch[  21-  30, 37.50%]: CrossEntropyWithSoftmax = 1.98575480 * 2560; EvalErrorPrediction = 0.54492188 * 2560; time = 0.0733s; samplesPerSecond = 34935.0
+MPI Rank 2: 05/03/2016 14:22:54:  Epoch[ 2 of 3]-Minibatch[  31-  40, 50.00%]: CrossEntropyWithSoftmax = 1.90485033 * 2560; EvalErrorPrediction = 0.53164062 * 2560; time = 0.0744s; samplesPerSecond = 34391.5
+MPI Rank 2: 05/03/2016 14:22:54:  Epoch[ 2 of 3]-Minibatch[  41-  50, 62.50%]: CrossEntropyWithSoftmax = 1.88324139 * 2560; EvalErrorPrediction = 0.52539063 * 2560; time = 0.0725s; samplesPerSecond = 35307.4
+MPI Rank 2: 05/03/2016 14:22:55:  Epoch[ 2 of 3]-Minibatch[  51-  60, 75.00%]: CrossEntropyWithSoftmax = 1.89109324 * 2560; EvalErrorPrediction = 0.53359375 * 2560; time = 0.0756s; samplesPerSecond = 33851.2
+MPI Rank 2: 05/03/2016 14:22:55:  Epoch[ 2 of 3]-Minibatch[  61-  70, 87.50%]: CrossEntropyWithSoftmax = 1.89496253 * 2560; EvalErrorPrediction = 0.52890625 * 2560; time = 0.0733s; samplesPerSecond = 34939.3
+MPI Rank 2: 05/03/2016 14:22:55:  Epoch[ 2 of 3]-Minibatch[  71-  80, 100.00%]: CrossEntropyWithSoftmax = 1.85944298 * 2560; EvalErrorPrediction = 0.52265625 * 2560; time = 0.0730s; samplesPerSecond = 35079.1
+MPI Rank 2: 05/03/2016 14:22:55: Finished Epoch[ 2 of 3]: [Training] CrossEntropyWithSoftmax = 1.93560270 * 20480; EvalErrorPrediction = 0.53603516 * 20480; totalSamplesSeen = 40960; learningRatePerSample = 0.001953125; epochTime=0.619669s
+MPI Rank 2: 
+MPI Rank 2: 05/03/2016 14:22:55: Starting Epoch 3: learning rate per sample = 0.000098  effective momentum = 0.656119  momentum as time constant = 2429.9 samples
 MPI Rank 2: minibatchiterator: epoch 2: frames [40960..61440] (first utterance at frame 40960), data subset 2 of 3, with 1 datapasses
 MPI Rank 2: 
-<<<<<<< HEAD
 MPI Rank 2: 05/03/2016 14:22:55: Starting minibatch loop, DataParallelSGD training (MyRank = 2, NumNodes = 3, NumGradientBits = 32), distributed reading is ENABLED.
-MPI Rank 2: 05/03/2016 14:22:55:  Epoch[ 3 of 3]-Minibatch[   1-  10, 50.00%]: CrossEntropyWithSoftmax = 1.86752854 * 10240; EvalClassificationError = 0.52177734 * 10240; time = 0.1334s; samplesPerSecond = 76754.7
-MPI Rank 2: 05/03/2016 14:22:55:  Epoch[ 3 of 3]-Minibatch[  11-  20, 100.00%]: CrossEntropyWithSoftmax = 1.87358833 * 10240; EvalClassificationError = 0.51542969 * 10240; time = 0.1068s; samplesPerSecond = 95889.1
-MPI Rank 2: 05/03/2016 14:22:55: Finished Epoch[ 3 of 3]: [Training] CrossEntropyWithSoftmax = 1.87055844 * 20480; EvalClassificationError = 0.51860352 * 20480; totalSamplesSeen = 61440; learningRatePerSample = 9.7656251e-005; epochTime=0.248275s
+MPI Rank 2: 05/03/2016 14:22:55:  Epoch[ 3 of 3]-Minibatch[   1-  10, 50.00%]: CrossEntropyWithSoftmax = 1.86752854 * 10240; EvalErrorPrediction = 0.52177734 * 10240; time = 0.1334s; samplesPerSecond = 76754.7
+MPI Rank 2: 05/03/2016 14:22:55:  Epoch[ 3 of 3]-Minibatch[  11-  20, 100.00%]: CrossEntropyWithSoftmax = 1.87358833 * 10240; EvalErrorPrediction = 0.51542969 * 10240; time = 0.1068s; samplesPerSecond = 95889.1
+MPI Rank 2: 05/03/2016 14:22:55: Finished Epoch[ 3 of 3]: [Training] CrossEntropyWithSoftmax = 1.87055844 * 20480; EvalErrorPrediction = 0.51860352 * 20480; totalSamplesSeen = 61440; learningRatePerSample = 9.7656251e-005; epochTime=0.248275s
 MPI Rank 2: 05/03/2016 14:22:55: CNTKCommandTrainEnd: speechTrain
-=======
-MPI Rank 2: 08/16/2016 03:03:20: Starting minibatch loop, DataParallelSGD training (MyRank = 2, NumNodes = 3, NumGradientBits = 32), distributed reading is ENABLED.
-MPI Rank 2: 08/16/2016 03:03:20:  Epoch[ 3 of 3]-Minibatch[   1-  10, 50.00%]: CrossEntropyWithSoftmax = 1.89820595 * 10240; EvalErrorPrediction = 0.52470703 * 10240; time = 0.1506s; samplesPerSecond = 67980.7
-MPI Rank 2: 08/16/2016 03:03:20:  Epoch[ 3 of 3]-Minibatch[  11-  20, 100.00%]: CrossEntropyWithSoftmax = 1.91958075 * 10240; EvalErrorPrediction = 0.53974609 * 10240; time = 0.1252s; samplesPerSecond = 81781.3
-MPI Rank 2: 08/16/2016 03:03:20: Finished Epoch[ 3 of 3]: [Training] CrossEntropyWithSoftmax = 1.90889335 * 20480; EvalErrorPrediction = 0.53222656 * 20480; totalSamplesSeen = 61440; learningRatePerSample = 9.7656251e-005; epochTime=0.286844s
-MPI Rank 2: 08/16/2016 03:03:21: CNTKCommandTrainEnd: speechTrain
->>>>>>> 8493f118
-MPI Rank 2: 
-MPI Rank 2: 08/16/2016 03:03:21: Action "train" complete.
-MPI Rank 2: 
-MPI Rank 2: 08/16/2016 03:03:21: __COMPLETED__
-MPI Rank 2: ~MPIWrapper+MPI Rank 2: 
+MPI Rank 2: 05/03/2016 14:22:55: Action "train" complete.
+MPI Rank 2: 
+MPI Rank 2: 05/03/2016 14:22:55: __COMPLETED__