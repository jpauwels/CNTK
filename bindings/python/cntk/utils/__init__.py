# Copyright (c) Microsoft. All rights reserved.
# Licensed under the MIT license. See LICENSE.md file in the project root
# for full license information.
# ==============================================================================

import sys
import numbers
import collections
import numpy as np
import scipy.sparse
from .. import cntk_py
from .persist import load_model, save_model
from .swig_helper import typemap


def sanitize_precision(precision):
    '''
    Converts precision to NumPy precision

    Args:
        precision (`str` or `np.float32` or `np.float64`): precision, if string
         it can be one of 'float' 'float32, 'double', or 'float64'

    Returns:
        NumPy precision
    '''
    if precision in ['float', 'float32', np.float32]:
        return np.float32
    elif precision in ['double', 'float64', np.float64]:
        return np.float64
    else:
        raise ValueError('precision value: "%s" is not supported' % precision)


def cntk_device(device_id):
    '''
    Converts the legacy device ID as it was used in CNTK 1 to CNTK
    DeviceDescriptor instance.

    Args:
        device_id (int): device id, -1 for CPU, 0 or higher for GPU

    Returns:
        CNTK DeviceDescriptor
    '''
    if device_id == -1:
        return cntk_py.DeviceDescriptor.cpu_device()
    else:
        return cntk_py.DeviceDescriptor.gpu_device(device_id)


def is_string(value):
    if sys.version_info.major < 3:
        return isinstance(value, basestring)

    return isinstance(value, str)


def dense_to_str(data):
    return ' '.join(data.ravel(order='C').astype(np.str))


def sparse_to_str(data):
    return ' '.join('%s:%s' % (k, v) for k, v in sorted(data.items()))


def tensors_to_text_format(sample_idx, alias_tensor_map):
    '''
    Converts a list of NumPy arrays representing tensors of inputs into a
    format that is readable by `CNTKTextReader`.

    Args:
        sample_idx (int): number of current sample
        alias_tensor_map (dict): maps alias (str) to tensor (ndarray). Tensors
          are assumed to have dynamic axis.

    Returns:
        String representation in CNTKTextReader format
    '''

    max_seq_length = max(len(t) for t in alias_tensor_map.values())

    if max_seq_length == 0:
        return ''

    lines = []
    for seq_idx in range(0, max_seq_length):
        line = []

        for alias, tensor in sorted(alias_tensor_map.items()):
            if seq_idx >= len(tensor):
                # for this alias there no more sequence elements
                continue

            if is_tensor(tensor):
                if not isinstance(tensor, np.ndarray):
                    tensor = np.asarray(tensor)
                to_str = dense_to_str
            elif isinstance(tensor, list) and isinstance(tensor[0], dict):
                to_str = sparse_to_str
            else:
                raise ValueError(
                    'expected a tensor (dense) or list of dicts (sparse), but got "%s"' % type(tensor))

            line.append('%s %s' % (alias, to_str(tensor[seq_idx])))

        lines.append('%i\t|' % sample_idx + ' |'.join(line))

    return '\n'.join(lines)


def is_tensor(data):
    '''
    Checks whether the data is a tensor, i.e. whether it is a NumPy array or a
    list of NumPy arrays.

    Args:
        data: data to check

    Returns: True, if it is a tensor.
    '''
    if isinstance(data, np.ndarray):
        return True

    if not isinstance(data, list):
        return False

    while len(data) > 0:
        # All but the innermost dimension's values have to be lists
        try:
            data[0][0]
        except:
            # We reached the innermost dimension
            try:
                data[0] + 0
                return True
            except:
                # Innermost type is not a number
                return False

        if isinstance(data, np.ndarray):
            return True

        if not isinstance(data[0], list):
            return False

        data = data[0]

    return True


def is_tensor_list(data):
    '''
    Checks whether the data is a CNTK sequence, which is expressed in Python as
    a list of varying sized NumPy objects.
    '''
    is_list = isinstance(data, list)
    return is_list and len(data) > 0 and isinstance(data[0], np.ndarray)


def get_temp_filename(directory=None):
    '''
    Create and return a temporary filename.

    Args:
        directory (str): optional directory, in which the temporary file will
        be created

    Returns:
        Filename of the temporary file
    '''
    import tempfile

    # We have to use NamedTemporaryFile and close it, because the obvious first
    # choice, mkstemp(), would later fail in cntk.exe because the file would
    # still be locked.
    tf = tempfile.NamedTemporaryFile(prefix='_input_', suffix='.txt',
                                     dir=directory, delete=False)
    tf.close()

    return tf.name


def sanitize_shape(shape):
    """
    If shape is scalar, it creates a tuple out of it and reverse it as cntk uses
    column major.
    """
    if np.isscalar(shape):
        shape = (shape,)
    return tuple(reversed(shape))


def sanitize_input(arg, fallback_dtype=np.float32):
    """
    Convert to Variable or Constant so that it can be passed as Variable to the
    CNTK operators.
     * If `arg` is a NumPy array and its type is neither `np.float32` nor
      `np.float64`, it sets it to `np.float32`.
     * If `arg` is an op, it is assumed that it has only one output, which will
       be returned.

    Args:
        arg (number, NumPy array, `Variable`, or `Function`): input
        fallback_dtype (numpy dtype): fallback dtype in case `arg` is a list

    Returns:
        Constant, if `arg` was a number or NumPy array. Variable otherwise.
    """

    from cntk.ops.variables import Constant, Variable
    from cntk.ops import constant

    # is it a Variable?
    if isinstance(arg,
                  (Constant, Variable, cntk_py.Constant, cntk_py.Variable)):
        return arg

    # or a Function?
    if isinstance(arg, cntk_py.Function):
        try:
            return arg.output()
        except RuntimeError:
            raise ValueError(
                'the argument has more than one output, please provide the one you want')

    # maybe a Python list that we can interpret as a NumPy array?
    if isinstance(arg, list) and not arg:
        raise ValueError('input is empty')

    if not isinstance(arg, np.ndarray):
        arg = np.asarray(arg, dtype=fallback_dtype)

    return constant(value=arg)


def get_data_type(*args):
    """
    Calculates the highest precision numpy datatype of the provided parameters.
    If the parameter is a Function instance, it calculates it based on its
    inputs.

    Args:
        args (number, `list`, NumPy array, `Variable`, or `Function`): input
    Returns:
        `np.float32` or `np.float64`
    """

    dtypes = set()
    if len(args) == 1 and isinstance(args, cntk_py.Function):
        args = [args]

    for arg in args:
        if isinstance(arg,
                      (cntk_py.Variable, cntk_py.Value, cntk_py.NDArrayView)):
            if cntk_py.DataType_Double == arg.get_data_type():
                dtypes.add(np.float64)
            else:
                dtypes.add(np.float32)
        elif isinstance(arg, np.ndarray):
            if arg.dtype not in (np.float32, np.float64):
                raise ValueError(
                    'NumPy type "%s" is not supported' % arg.dtype)
            dtypes.add(arg.dtype.type)
        elif isinstance(arg, cntk_py.Function):
            var_outputs = arg.outputs()
            if len(var_outputs) > 1:
                raise ValueError(
                    'expected single output, but got %i' % len(var_outputs))

            var_type = var_outputs[0].get_data_type()
            if cntk_py.DataType_Double == var_type:
                dtypes.add(np.float64)
            elif cntk_py.DataType_Float == var_type:
                dtypes.add(np.float32)
            else:
                raise ValueError('type %s is not supported'%var_type)
        else:
            # We don't know anything so we convert everything to float32. If it
            # works, we know the type.
            # TODO figure out a better/faster way.
            np.asarray(arg, dtype=np.float32)
            dtypes.add(np.float32)

    if np.float64 in dtypes:
        return np.float64
    elif np.float32 in dtypes:
        return np.float32
    else:
        raise ValueError('could not determine data type')


def pad_to_dense(batch):
    """Appends the minimal required amount of zeroes at the end of each sample
    in the batch so that it becomes rectangular. `batch` is assumed to be
    row-major: first index is batch item, second is sequence item, then comes
    that actual sample. The sequence length is assumed to be the only varying
    dimension.

    Args:
        batch (list of NumPy arrays): list of arrays that differ only in their
        first dimension (different sequence lengths)

    Returns:
        Padded NumPy array
    """

    max_seq_len = max(len(r) for r in batch)

    # Assuming all sequences elements in all samples have the same shape
    data_point = np.asarray(batch[0][0])

    # FIXME
    # This is not the most efficient way of dealing with variable length
    # sequences, but so far the only one supported. Once, ragged arrays are
    # natively supported in CNTK, this will change.
    Z = np.zeros((len(batch), max_seq_len) +
                 (data_point.shape), dtype=data_point.dtype)
    for idx, seq in enumerate(batch):
        if seq[0].shape != data_point.shape:
            raise ValueError('shape mismatch: expected %s but got %s'
                             % (str(data_point.shape), str(seq[0].shape)))
        Z[idx, :len(seq)] += seq
    return Z


def sanitize_batch(var, batch, seq_starts=None, data_type=None, device=None):
    """
    Convert to :cntk:`Value` with `data_type`. If the samples in `batch` have
    different sequence lengths, pad them to max sequence length and create a
    mask.

    Args:
        var (`:class:Variable`): variable node for which the `batch` is
         meant
        batch (`list` of NumPy arrays): input
        seq_starts (`list` of `bool`s or `None`): if `None`, every sequence is
         treated as a new sequence. Otherwise, it is interpreted as a list of
         Booleans that tell whether a sequence is a new sequence (`True`) or a
         continuation of the previous one (`False`)

    Returns:
        `:class:Value`: converted batch
    """
    from ..cntk_py import Value

    if isinstance(batch, Value):
        return batch

    use_mask = False

    if isinstance(batch, np.ndarray):
        if batch.dtype == np.int:
            batch = batch.astype(np.float32)
        elif batch.dtype not in (np.float32, np.float64):
            raise ValueError('only float32 and float64 are supported')
    elif isinstance(batch, list):
        if is_tensor_list(batch):
            use_mask =  len(var.dynamic_axes()) > 1

    if device is None:
        device = cntk_py.DeviceDescriptor.use_default_device()

    if not use_mask and seq_starts is not None:
        raise ValueError('specification of individual sequence begins does not'
                ' make sense when not using the sequence axis')

    # Use the mask, if we have additional dynamic axes besides the batch axis
    
    if use_mask:
        seq_lens = [len(seq) for seq in batch]

        try:
            num_seq = len(batch)
        except TypeError:
            raise ValueError('expected an object of type Value or a NumPy ' +
                             'array and not "%s"' % type(batch))

        from cntk.cntk_py import NDMask
        mask = NDMask((max(seq_lens), num_seq), device)
        for idx, seq_len in enumerate(seq_lens):
            if seq_starts is None:
                mask.mark_sequence_begin((0, idx))
            elif seq_starts[idx]:
                mask.mark_sequence_begin((0, idx))
            mask.invalidate_section((seq_len, idx),
                                    (cntk_py.InferredDimension, 1))

        # Then we pad the batch to rectangular shape
        if isinstance(batch, list):
            if len(batch) == 0:
                raise ValueError('batch is empty')

            batch = pad_to_dense(batch)

    # If it still is not an NumPy array, try brute force...
    if not isinstance(batch, np.ndarray):
        if data_type is None:
            data_type = get_data_type(var)
        batch = np.asarray(batch, dtype=data_type)

    # Maybe a NumPy dtype was given, but with lower accuracy than float32, then
    # convert it to float32
    if np.issubdtype(batch.dtype, int):
        batch = batch.astype(np.float32)

    ndav = create_NDArrayView_from_NumPy(batch, device)

    if use_mask:
        value = Value(ndav, mask)
    else:
        value = Value(ndav)

    return value


def sanitize_function(arg):
    '''
    Tries to retrieve a Function from the argument or throws an exception if
    that's not possible.
    '''
    if isinstance(arg, cntk_py.Variable):
        arg = arg.owner

    if not isinstance(arg, cntk_py.Function):
        raise "Object of type %s cannot be cast to Variable" % str(type(arg))

    return arg


def sanitize_var_map(op_arguments, arguments, precision=None,
                     device=None):
    '''
    Sanitizes a dictionary of `Variable`s to input data such that it can be
    handed off to the `Forward` method.

    Args:
        op_arguments (:class:`cntk.ops.functions.Function`): arguments of the root function. In
         forward pass it is typically `op.arguments()`, in backward mode it is
         `op.outputs()`
        arguments (`dict` or `list` or `tuple`): maps variables to their
         input data. The interpretation depends on the input type:
           * `dict`: keys are input variable or names and values are the input data. 
           * `list`: elements are input data in the order their respective variables have been defined in the network. 
         In both cases, every every sample in the data will be interpreted
         as a new sequence. To mark samples as continuations of the
         previous sequence, specify `arguments` as `tuple`: the
         first element will be used as `arguments`, and the second one will
         be used as a list of bools, denoting whether a sequence is a new
         one (`True`) or a continuation of the previous one (`False`).
         Data should be either NumPy arrays or a
         :class:`cntk.io.MinibatchData` instance.
        precision (`str` or `np.float32` or `np.float64`): if string it can be
         one of 'float' 'float32, 'double', 'float64', or `None`
        device (`DeviceDescriptor` or `None`): CNTK DeviceDescriptor

    Returns:
        `dict` that maps variables to sanitized batches
    '''
    from ..cntk_py import Value
    from ..io import MinibatchData

    if arguments is None or isinstance(arguments, (dict, list, tuple)) and len(arguments) == 0:
        if len(op_arguments) > 0:
            raise ValueError('function expects %i arguments' %
                             len(op_arguments))
        return {}

    if len(arguments) < len(op_arguments):
        raise ValueError('your graph has %i inputs, but you specified %i' %
                         (len(op_arguments), len(arguments)))

    if isinstance(arguments, tuple):
        arguments, seq_starts = arguments
    else:
        seq_starts = None

    if isinstance(arguments, list):
        arguments = dict(zip(op_arguments, arguments))

    if isinstance(arguments, dict):
        arg_names = [var.name() for var in op_arguments]
        name_counter = collections.Counter(arg_names)

        var_name_map = dict((var.name(), var) for var in op_arguments)
    else:
        raise ValueError('type "%s" is not supported' % type(arguments))

    sample_sizes = [len(v) for v in arguments.values()]
    if len(set(sample_sizes)) != 1:
        raise ValueError('not all inputs have the same number of samples: ' +
                         ", ".join([str(s) for s in sample_sizes]))

    if seq_starts is not None:
        if not isinstance(seq_starts, (tuple, list)):
            raise ValueError(
                'if you specify seq_starts, it needs to be a list')

        sample_size = sample_sizes.pop()
        if len(seq_starts) != sample_size:
            raise ValueError('you have %i samples, but seq_starts has only %i' +
                             'elements' % (sample_sizes, len(seq_starts)))

    if precision is not None:
        precision = sanitize_precision(precision)

    var_map = {}
    for var, batch in arguments.items():
        if isinstance(var, str):
            if name_counter[var] == 0:
                raise ValueError('variable with name "%s" does not exist in the network. Available variable names: %s' % (
                    var, ", ".join(var_name_map)))
            elif name_counter[var] > 1:
                raise ValueError('node name "%s" is not unique' % var)

            try:
                var = var_name_map[var]
            except KeyError:
                raise KeyError("no input with the name '%s' was found.  Available: %s" % (
                    var, ", ".join(var_name_map.keys())))

        if isinstance(batch, MinibatchData):
            batch = batch.data()
        elif not isinstance(batch, Value):
            batch = sanitize_batch(
                var, batch, seq_starts, precision, device)

        var_map[var] = batch

    return var_map


def ones_like(batch, precision):
    '''
    Returns a new batch, which has the same format as `batch` but all values
    set to 1.

    Args:
        batch (list of NumPy arrays): a list of sequences, which are NumPy arrays
    '''
    return [np.ones_like(sample, dtype=sanitize_precision(precision)) for sample in batch]


def create_NDArrayView(shape, data_type=cntk_py.DataType_Float, dev=None):
    shape = sanitize_shape(shape)
    if not dev:
        dev = cntk_py.DeviceDescriptor.use_default_device()
    # FIXME only dense supported so far
    view = cntk_py.NDArrayView(
        data_type, cntk_py.StorageFormat_Dense, shape, dev)
    return view


def create_NDArrayView_from_NumPy(nd, dev=None):
    if not dev:
        dev = cntk_py.DeviceDescriptor.use_default_device()

    return cntk_py.NDArrayView(nd, dev, False)


def create_Value(shape, data_type, dev):
    value = cntk_py.Value(create_NDArrayView(shape, data_type, dev))
    return value


def create_Value_from_NumPy(nd, dev):
    view = create_NDArrayView_from_NumPy(nd, dev)
    value = cntk_py.Value(view)
    return value


def sanitize_dtype_numpy(dtype):
    if dtype in ('float', 'float32', np.float32):
        return np.float32
    elif dtype in ('double', 'float64', np.float64):
        return np.float64
    else:
        raise ValueError('data type "%s" is not supported' % dtype)


def sanitize_dtype_cntk(dtype):
    if dtype in (cntk_py.DataType_Float, cntk_py.DataType_Double,
                 cntk_py.DataType_Unknown):
        return dtype
    if dtype in ('float', 'float32', np.float32):
        return cntk_py.DataType_Float
    elif dtype in ('double', 'float64', np.float64):
        return cntk_py.DataType_Double
    elif not dtype:
        return cntk_py.DataType_Unknown
    else:
        raise ValueError('data type "%s" is not supported' % dtype)


def sanitize_axis(rank, axis):
    '''
    Sanitizes the axis.

    Args:
        rank (`int`): rank of the tensor on which `axis` is to be used
        axis (`:class:Axis` or `int` or `None`): the axis to be used.
          * `:class:Axis`: use axis instance directly (will convert row- to
             col-major in case of static axis.
          * `int`: if positive, use it as static axis. If negative, count from
            last to first axis
          * `None`: denote all available axes
    '''
    if axis is None:
        return cntk_py.Axis.all_static_axes()
    elif isinstance(axis, numbers.Integral):
        if axis < 0:
            return cntk_py.Axis(-axis - 1)
        else:
            return cntk_py.Axis(rank - 1 - axis)
    elif axis.is_static_axis():
        return cntk_py.Axis(rank - 1 - axis.static_axis_index())
    else:
        return axis


def sanitize_dynamic_axes(axes):
    if axes is not cntk_py.Axis.default_input_variable_dynamic_axes:
        if not type(axes) in (list, tuple):
            axes = [axes]
        else:
            axes = tuple(reversed(axes))
    return axes


def get_train_loss(trainer):
    '''
    Fetch the train loss from the last minibatch and copy it to the CPU in case it is on the GPU.
    Args:
        trainer (:class:`Trainer`): the trainer used.
    Returns:
        the loss value
    '''
    import copy
    # we copy the value so swig does not destroy it when we leave the scope
    return copy.copy(trainer.previous_minibatch_loss_average())


def get_train_eval_criterion(trainer):
    '''
    Fetch the train evaluation criterion (e.g., classification error) from the last minibatch and copy it to the CPU in case it is on the GPU.
    Args:
        trainer (:class:`Trainer`): the trainer used.
    Returns:
        the criterion value
    '''
    import copy
    # we copy the value so swig does not destroy it when we leave the scope
    return copy.copy(trainer.previous_minibatch_evaluation_average())


def ensure_dev(ndav, dev):

    if ndav.device() != dev:

        ndav_on_target = create_NDArrayView(
            ndav.shape().dimensions(), data_type=ndav.get_data_type(), dev=dev)
        ndav_on_target.copy_from(ndav)
        ndav = ndav_on_target

    return ndav


def value_to_seq(value):
    '''
    Convert a Value to a sequence of NumPy arrays that have their masked
    entries removed.

    Args:
        value (`Value`): Value as it is returned by Swig

    Returns:
        a list of NumPy arrays
    '''

    np_data = value.data().to_numpy()
    if value.mask():
        mask = value.mask().to_numpy()
        np_data = [seq[mask[idx] != cntk_py.MaskKind_Invalid]
                   for idx, seq in enumerate(np_data)]

    return np_data


def eval(op, arguments=None, precision=None, device=None, backward_pass=False):
    '''
    It evaluates `op` on the data provided by the reader. This is useful
    mainly to explore the operators and for convenient unit testing.

    Args:
        op (:class:`Function`): operation to evaluate
        arguments (`dict` or `list` or `tuple`): maps variables to their
         input data. The interpretation depends on the input type:
           * `dict`: keys are input variable or names and values are the input data. 
           * `list`: elements are input data in the order their respective variables have been defined in the network. 
         In both cases, every every sample in the data will be interpreted
         as a new sequence. To mark samples as continuations of the
         previous sequence, specify `arguments` as `tuple`: the
         first element will be used as `arguments`, and the second one will
         be used as a list of bools, denoting whether a sequence is a new
         one (`True`) or a continuation of the previous one (`False`).
         Data should be either NumPy arrays or a
         :class:`cntk.io.MinibatchData` instance.
        seq_starts (`list` of `bool`s or `None`): if `None`, every sequence is
         treated as a new sequence. Otherwise, it is interpreted as a list of
         Booleans that tell whether a sequence is a new sequence (`True`) or a
         continuation of the previous one (`False`)
        precision (`str` or `None`): precision being 'float32', 'float64', or
         `None`, in which case it will be determined by inspecting the operator
         (costly)
        device (:class:`cntk.DeviceDescriptor`): the device the descriptor,
         whether it is CPU or GPU (and which one)
        backward_pass (`bool`, optional): whether a backward pass is performed

    Returns:
        mapping of output variables to their values.
    '''

    state, forward_output = op.forward(arguments, op.outputs(), op.outputs(), device=device)

    if backward_pass:
        root_gradients = {v: ones_like(o, precision) for v, o in
                          forward_output.items()}

        backward_output = op.backward(state, root_gradients, arguments)

        return forward_output, backward_output

    else:
<<<<<<< HEAD
        return forward_output, None


def typemap(f):
    '''
    Upcasts Swig types to cntk types that inherit from Swig.
    '''
            
    from functools import wraps
    @wraps(f)
    def wrapper(*args, **kwds):
        from cntk.ops.variables import Variable, Parameter, Constant
        from cntk.ops.functions import Function
        from cntk.learner import Learner
        from cntk.io import MinibatchSource, MinibatchData, StreamConfiguration
        typemap = { 
                cntk_py.Variable: Variable,
                cntk_py.Parameter: Parameter,
                cntk_py.Constant: Constant,
                cntk_py.Function: Function, 
                cntk_py.Learner: Learner, 
                cntk_py.MinibatchSource: MinibatchSource,
                cntk_py.MinibatchData: MinibatchData,
                cntk_py.StreamConfiguration: StreamConfiguration, 
                }
        result = f(*args, **kwds)
        if isinstance(result, (tuple, list, set)):
            for r in result:
                r.__class__ = typemap.get(r.__class__, r.__class__)
        elif isinstance(result, dict):
            for k,v in result.items():
                k.__class__ = typemap.get(k.__class__, k.__class__)
                v.__class__ = typemap.get(v.__class__, v.__class__)
        else:
            result.__class__ = typemap.get(result.__class__, result.__class__)
        return result
    return wrapper

    
# helper to convert a dictionary into a Python class, so that the dict looks like an immutable record
# TODO: move to utils?
class _ClassFromDict(dict):
    def __init__(self, args_dict):
        super(_ClassFromDict, self).__init__(args_dict)
        # TODO: try to delete __setattr__ to make it immutable
        for key in args_dict:   # self.__dict__.update(args_dict)
            self[key] = args_dict[key]
    def __getattr__(self, k):
        return self.get(k)
    # can use __slot__ to hide __setattr__(), and cannot be extended
    # cf. https://pypi.python.org/pypi/frozendict/0.4 


# easier construction of records
# e.g. r = Record(x = 13, y = 42) ; x = r.x
def Record(**kwargs):
    return _ClassFromDict(kwargs)


# type-cast a shape given as a scalar into a tuple
def _as_tuple(x):
    return x if (isinstance(x,tuple)) else (x,)


# top-level short-hand for selecting a GPU
def set_gpu(gpu_id):
    from cntk import DeviceDescriptor
    # Specify the target device to be used for computing
    target_device = DeviceDescriptor.gpu_device(gpu_id)
    DeviceDescriptor.set_default_device(target_device)
=======
        return forward_output, None
>>>>>>> 279b2568
<|MERGE_RESOLUTION|>--- conflicted
+++ resolved
@@ -167,7 +167,7 @@
         be created
 
     Returns:
-        Filename of the temporary file
+        Filename of the temporary file 
     '''
     import tempfile
 
@@ -196,7 +196,7 @@
     Convert to Variable or Constant so that it can be passed as Variable to the
     CNTK operators.
      * If `arg` is a NumPy array and its type is neither `np.float32` nor
-      `np.float64`, it sets it to `np.float32`.
+    `np.float64`, it sets it to `np.float32`. 
      * If `arg` is an op, it is assumed that it has only one output, which will
        be returned.
 
@@ -273,7 +273,7 @@
                 dtypes.add(np.float64)
             elif cntk_py.DataType_Float == var_type:
                 dtypes.add(np.float32)
-            else:
+        else:
                 raise ValueError('type %s is not supported'%var_type)
         else:
             # We don't know anything so we convert everything to float32. If it
@@ -370,17 +370,17 @@
     if use_mask:
         seq_lens = [len(seq) for seq in batch]
 
-        try:
-            num_seq = len(batch)
-        except TypeError:
-            raise ValueError('expected an object of type Value or a NumPy ' +
-                             'array and not "%s"' % type(batch))
+    try:
+        num_seq = len(batch)
+    except TypeError:
+        raise ValueError('expected an object of type Value or a NumPy ' +
+                         'array and not "%s"' % type(batch))
 
         from cntk.cntk_py import NDMask
         mask = NDMask((max(seq_lens), num_seq), device)
         for idx, seq_len in enumerate(seq_lens):
             if seq_starts is None:
-                mask.mark_sequence_begin((0, idx))
+            mask.mark_sequence_begin((0, idx))
             elif seq_starts[idx]:
                 mask.mark_sequence_begin((0, idx))
             mask.invalidate_section((seq_len, idx),
@@ -451,7 +451,7 @@
          Data should be either NumPy arrays or a
          :class:`cntk.io.MinibatchData` instance.
         precision (`str` or `np.float32` or `np.float64`): if string it can be
-         one of 'float' 'float32, 'double', 'float64', or `None`
+         one of 'float' 'float32, 'double', 'float64', or `None` 
         device (`DeviceDescriptor` or `None`): CNTK DeviceDescriptor
 
     Returns:
@@ -521,7 +521,7 @@
 
         if isinstance(batch, MinibatchData):
             batch = batch.data()
-        elif not isinstance(batch, Value):
+        elif not isinstance(batch, Value):                
             batch = sanitize_batch(
                 var, batch, seq_starts, precision, device)
 
@@ -611,7 +611,7 @@
         if axis < 0:
             return cntk_py.Axis(-axis - 1)
         else:
-            return cntk_py.Axis(rank - 1 - axis)
+        return cntk_py.Axis(rank - 1 - axis)
     elif axis.is_static_axis():
         return cntk_py.Axis(rank - 1 - axis.static_axis_index())
     else:
@@ -632,7 +632,7 @@
     Fetch the train loss from the last minibatch and copy it to the CPU in case it is on the GPU.
     Args:
         trainer (:class:`Trainer`): the trainer used.
-    Returns:
+    Returns: 
         the loss value
     '''
     import copy
@@ -645,7 +645,7 @@
     Fetch the train evaluation criterion (e.g., classification error) from the last minibatch and copy it to the CPU in case it is on the GPU.
     Args:
         trainer (:class:`Trainer`): the trainer used.
-    Returns:
+    Returns: 
         the criterion value
     '''
     import copy
@@ -677,7 +677,7 @@
         a list of NumPy arrays
     '''
 
-    np_data = value.data().to_numpy()
+    np_data = value.data().to_numpy()         
     if value.mask():
         mask = value.mask().to_numpy()
         np_data = [seq[mask[idx] != cntk_py.MaskKind_Invalid]
@@ -689,7 +689,7 @@
 def eval(op, arguments=None, precision=None, device=None, backward_pass=False):
     '''
     It evaluates `op` on the data provided by the reader. This is useful
-    mainly to explore the operators and for convenient unit testing.
+    mainly to explore the operators and for convenient unit testing. 
 
     Args:
         op (:class:`Function`): operation to evaluate
@@ -714,9 +714,9 @@
          (costly)
         device (:class:`cntk.DeviceDescriptor`): the device the descriptor,
          whether it is CPU or GPU (and which one)
-        backward_pass (`bool`, optional): whether a backward pass is performed
-
-    Returns:
+        backward_pass (`bool`, optional): whether a backward pass is performed 
+
+    Returns: 
         mapping of output variables to their values.
     '''
 
@@ -731,7 +731,6 @@
         return forward_output, backward_output
 
     else:
-<<<<<<< HEAD
         return forward_output, None
 
 
@@ -801,7 +800,4 @@
     from cntk import DeviceDescriptor
     # Specify the target device to be used for computing
     target_device = DeviceDescriptor.gpu_device(gpu_id)
-    DeviceDescriptor.set_default_device(target_device)
-=======
-        return forward_output, None
->>>>>>> 279b2568
+    DeviceDescriptor.set_default_device(target_device)